from __future__ import annotations

import logging
from typing import TYPE_CHECKING

import numpy as np
from typing_extensions import TypedDict

from qcodes.utils import list_of_data_to_maybe_ragged_nd_array

if TYPE_CHECKING:
    from qcodes.dataset.data_set_protocol import DataSetProtocol
    from qcodes.dataset.descriptions.param_spec import ParamSpecBase

log = logging.getLogger(__name__)


class DSPlotData(TypedDict):
    """
    The dictionary used to represent data for use within `plot_dataset`
    """

    name: str
    unit: str
    label: str
    data: np.ndarray
    shape: tuple[int, ...] | None


def _get_data_from_ds(ds: DataSetProtocol) -> list[list[DSPlotData]]:
    dependent_parameters: tuple[ParamSpecBase, ...] = tuple(
        ds.description.interdeps.dependencies.keys()
    )

    all_data = ds.cache.data()

    parameter_data = {ps.name: all_data[ps.name] for ps in dependent_parameters}

    output = []

    for dep_name, data_dict in parameter_data.items():
        data_dicts_list = []

        dependent = ds.description.interdeps[dep_name]
        dependencies = ds.description.interdeps.dependencies[dependent]

        for param_spec_base in dependencies + (dependent,):
            my_data_dict: DSPlotData = {
                "name": param_spec_base.name,
                "unit": param_spec_base.unit,
                "label": param_spec_base.label,
                "data": data_dict[param_spec_base.name],
                "shape": None,
            }
            data_dicts_list.append(my_data_dict)

        if ds.description.shapes is not None:
            data_dicts_list[-1]["shape"] = ds.description.shapes.get(dependent.name)

        output.append(data_dicts_list)

    return output


def _all_steps_multiples_of_min_step(rows: np.ndarray) -> bool:
    """
    Are all steps integer multiples of the smallest step?
    This is used in determining whether the setpoints correspond
    to a regular grid

    Args:
        rows: the output of _rows_from_datapoints

    Returns:
        The answer to the question
    """

    steps_list: list[np.ndarray] = []
    for row in rows:
        # TODO: What is an appropriate precision?
        steps_list += list(np.unique(np.diff(row).round(decimals=15)))

    steps = np.unique(steps_list)
    remainders = np.mod(steps[1:] / steps[0], 1)

    # TODO: What are reasonable tolerances for allclose?
    asmoms = bool(np.allclose(remainders, np.zeros_like(remainders)))

    return asmoms


def _rows_from_datapoints(inputsetpoints: np.ndarray) -> np.ndarray:
    """
    Cast the (potentially) unordered setpoints into rows
    of sorted, unique setpoint values. Because of the way they are ordered,
    these rows do not necessarily correspond to actual rows of the scan,
    but they can nonetheless be used to identify certain scan types

    Args:
        inputsetpoints: The raw setpoints as a one-dimensional array

    Returns:
        A ndarray of the rows
    """

    rows = []
    setpoints = inputsetpoints.copy()

    # first check if there is only one unique array in which case we can avoid the
    # potentially slow loop below
    temp, inds, count = np.unique(setpoints, return_index=True, return_counts=True)
    num_repeats_array = np.unique(count)
    if len(num_repeats_array) == 1 and count.sum() == len(inputsetpoints):
        return np.tile(temp, (num_repeats_array[0], 1))
    else:
        rows.append(temp)
        setpoints = np.delete(setpoints, inds)

    while len(setpoints) > 0:
        temp, inds = np.unique(setpoints, return_index=True)
        rows.append(temp)
        setpoints = np.delete(setpoints, inds)

    return list_of_data_to_maybe_ragged_nd_array(rows)


def _all_in_group_or_subgroup(rows: np.ndarray) -> bool:
    """
    Detects whether the setpoints correspond to two groups of
    of identical rows, one being contained in the other.

    This is the test for whether the setpoints correspond to a
    rectangular sweep. It allows for a single rectangular hole
    in the setpoint grid, thus allowing for an interrupted sweep.
    Note that each axis needs NOT be equidistantly spaced.

    Args:
        rows: The output from _rows_from_datapoints

    Returns:
        A boolean indicating whether the setpoints meet the
            criterion
    """

    groups = 1
    comp_to = rows[0]

    aigos = True
    switchindex = 0

    for rowind, row in enumerate(rows[1:]):
        if np.array_equal(row, comp_to):
            continue
        else:
            groups += 1
            comp_to = row
            switchindex = rowind
            if groups > 2:
                aigos = False
                break

    # if there are two groups, check that the rows of one group
    # are all contained in the rows of the other
    if aigos and switchindex > 0:
        for row in rows[1 + switchindex :]:
            if sum(r in rows[0] for r in row) != len(row):
                aigos = False
                break

    return aigos


def _strings_as_ints(inputarray: np.ndarray) -> np.ndarray:
    """
    Return an integer-valued array version of a string-valued array. Maps, e.g.
    array(['a', 'b', 'c', 'a', 'c']) to array([0, 1, 2, 0, 2]). Useful for
    numerical setpoint analysis

    Args:
        inputarray: A 1D array of strings
    """
    newdata = np.zeros(len(inputarray))
    for n, word in enumerate(np.unique(inputarray)):
        newdata += (inputarray == word).astype(int) * n
    return newdata


def get_1D_plottype(xpoints: np.ndarray, ypoints: np.ndarray) -> str:
    """
    Determine plot type for a 1D plot by inspecting the data

    Possible plot types are:
    * '1D_bar' - bar plot
    * '1D_point' - scatter plot
    * '1D_line' - line plot

    Args:
        xpoints: The x-axis values
        ypoints: The y-axis values

    Returns:
        Determined plot type as a string
    """

    if isinstance(xpoints[0], str) and not isinstance(ypoints[0], str):
        if len(xpoints) == len(np.unique(xpoints)):
            return "1D_bar"
        else:
            return "1D_point"
    if isinstance(xpoints[0], str) or isinstance(ypoints[0], str):
        return "1D_point"
    else:
        return datatype_from_setpoints_1d(xpoints)


def datatype_from_setpoints_1d(setpoints: np.ndarray ) -> str:
    """
    Figure out what type of visualisation is proper for the
    provided setpoints.

    The type is:
        * '1D_point' (scatter plot) when all number of points < threshold
        * '1D_line' if number of points >= thresholdd

    Args:
        setpoints: The x-axis values

    Returns:
        A string representing the plot type as described above
    """
<<<<<<< HEAD
    threshold = 5
    npts = setpoints.size 
    if npts < threshold :
        return '1D_point'
=======
    if np.allclose(setpoints, setpoints[0]):
        return "1D_point"
>>>>>>> 3e4c608c
    else:
        return "1D_line"


def get_2D_plottype(
    xpoints: np.ndarray, ypoints: np.ndarray, zpoints: np.ndarray
) -> str:
    """
    Determine plot type for a 2D plot by inspecting the data

    Plot types are:
    * '2D_grid' - colormap plot for data that is on a grid
    * '2D_equidistant' - colormap plot for data that is on equidistant grid
    * '2D_scatter' - scatter plot
    * '2D_unknown' - returned in case the data did not match any criteria of the
    other plot types

    Args:
        xpoints: The x-axis values
        ypoints: The y-axis values
        zpoints: The z-axis (colorbar) values

    Returns:
        Determined plot type as a string
    """

    plottype = datatype_from_setpoints_2d(xpoints, ypoints)
    return plottype


def datatype_from_setpoints_2d(xpoints: np.ndarray, ypoints: np.ndarray) -> str:
    """
    For a 2D plot, figure out what kind of visualisation we can use
    to display the data.

    Plot types are:
    * '2D_point' - all setpoint are the same in each direction; one point
    * '2D_grid' - colormap plot for data that is on a grid
    * '2D_equidistant' - colormap plot for data that is on equidistant grid
    * '2D_scatter' - scatter plot
    * '2D_unknown' - returned in case the data did not match any criteria of the
    other plot types

    Args:
        xpoints: The x-axis values
        ypoints: The y-axis values

    Returns:
        A string with the name of the determined plot type
    """
    # We represent categorical data as integer-valued data
    if isinstance(xpoints[0], str):
        xpoints = _strings_as_ints(xpoints)
    if isinstance(ypoints[0], str):
        ypoints = _strings_as_ints(ypoints)

    # First check whether all setpoints are identical along
    # any dimension
    x_all_the_same = np.allclose(xpoints, xpoints[0])
    y_all_the_same = np.allclose(ypoints, ypoints[0])

    if x_all_the_same or y_all_the_same:
        return "2D_point"

    # Now check if this is a simple rectangular sweep,
    # possibly interrupted in the middle of one row

    xrows = _rows_from_datapoints(xpoints)
    yrows = _rows_from_datapoints(ypoints)

    x_check = _all_in_group_or_subgroup(xrows)
    y_check = _all_in_group_or_subgroup(yrows)

    x_check = x_check and (len(xrows[0]) == len(yrows))
    y_check = y_check and (len(yrows[0]) == len(xrows))

    # this is the check that we are on a "simple" grid
    if y_check and x_check:
        return "2D_grid"

    x_check = _all_steps_multiples_of_min_step(xrows)
    y_check = _all_steps_multiples_of_min_step(yrows)

    # this is the check that we are on an equidistant grid
    if y_check and x_check:
        return "2D_equidistant"

    return "2D_unknown"


def reshape_2D_data(
    x: np.ndarray, y: np.ndarray, z: np.ndarray
) -> tuple[np.ndarray, np.ndarray, np.ndarray]:
    xrow = np.array(_rows_from_datapoints(x)[0])
    yrow = np.array(_rows_from_datapoints(y)[0])
    nx = len(xrow)
    ny = len(yrow)

    # potentially slow method of filling in the data, should be optimised
    log.debug("Sorting 2D data onto grid")

    if isinstance(z[0], str):
        z_to_plot = np.full((ny, nx), "", dtype=z.dtype)
    else:
        z_to_plot = np.full((ny, nx), np.nan)
    x_index = np.zeros_like(x, dtype=np.dtype(np.int_))
    y_index = np.zeros_like(y, dtype=np.dtype(np.int_))
    for i, xval in enumerate(xrow):
        x_index[np.where(x == xval)[0]] = i
    for i, yval in enumerate(yrow):
        y_index[np.where(y == yval)[0]] = i

    z_to_plot[y_index, x_index] = z

    return xrow, yrow, z_to_plot<|MERGE_RESOLUTION|>--- conflicted
+++ resolved
@@ -228,15 +228,8 @@
     Returns:
         A string representing the plot type as described above
     """
-<<<<<<< HEAD
-    threshold = 5
-    npts = setpoints.size 
-    if npts < threshold :
-        return '1D_point'
-=======
     if np.allclose(setpoints, setpoints[0]):
         return "1D_point"
->>>>>>> 3e4c608c
     else:
         return "1D_line"
 
