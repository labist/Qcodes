--- conflicted
+++ resolved
@@ -143,7 +143,6 @@
     # register binary(TEXT) -> numpy converter
     sqlite3.register_converter("array", _convert_array)
 
-<<<<<<< HEAD
     # the code is from https://github.com/microsoft/Qcodes/pull/4783
     path = f"file:{str(name)}"
     if read_only:
@@ -151,11 +150,6 @@
     sqlite3_conn = sqlite3.connect(path, detect_types=sqlite3.PARSE_DECLTYPES,\
                                    check_same_thread=True, uri=True)
 
-=======
-    sqlite3_conn = sqlite3.connect(
-        name, detect_types=sqlite3.PARSE_DECLTYPES, check_same_thread=True
-    )
->>>>>>> 3e4c608c
     conn = ConnectionPlus(sqlite3_conn)
 
     latest_supported_version = _latest_available_version()
