import re
import time
from typing import TYPE_CHECKING, Any

import numpy as np
from pyvisa import constants, errors
from typing_extensions import deprecated

from qcodes.instrument import (
    ChannelList,
    InstrumentBaseKWArgs,
    InstrumentChannel,
    VisaInstrument,
    VisaInstrumentKWArgs,
)
from qcodes.parameters import (
    Parameter,
    ParameterBase,
    ParameterWithSetpoints,
    create_on_off_val_mapping,
)
from qcodes.utils import QCoDeSDeprecationWarning
from qcodes.validators import Arrays, Bool, Enum, Ints, Numbers

if TYPE_CHECKING:
    from collections.abc import Sequence

    from typing_extensions import Unpack


class PNAAxisParameter(Parameter):
    def __init__(
        self,
        startparam: Parameter,
        stopparam: Parameter,
        pointsparam: Parameter,
        **kwargs: Any,
    ):
        """
        Axis parameter for traces from the PNA
        """
        super().__init__(**kwargs)

        self._startparam = startparam
        self._stopparam = stopparam
        self._pointsparam = pointsparam

    def get_raw(self) -> np.ndarray:
        """
        Return the axis values, with values retrieved from the parent instrument
        """
        return np.linspace(self._startparam(), self._stopparam(), self._pointsparam())


class PNALogAxisParamter(PNAAxisParameter):
    def get_raw(self) -> np.ndarray:
        """
        Return the axis values on a log scale, with values retrieved from
        the parent instrument
        """
        return np.geomspace(self._startparam(), self._stopparam(), self._pointsparam())


class PNATimeAxisParameter(PNAAxisParameter):
    def get_raw(self) -> np.ndarray:
        """
        Return the axis values on a time scale, with values retrieved from
        the parent instrument
        """
        return np.linspace(0, self._stopparam(), self._pointsparam())


class FormattedSweep(ParameterWithSetpoints):
    """
    Mag will run a sweep, including averaging, before returning data.
    As such, wait time in a loop is not needed.
    """

    def __init__(
        self,
        name: str,
        instrument: "KeysightPNABase",
        sweep_format: str,
        label: str,
        unit: str,
        memory: bool = False,
        **kwargs: Any,
    ) -> None:
        super().__init__(name, instrument=instrument, label=label, unit=unit, **kwargs)
        self.sweep_format = sweep_format
        self.memory = memory

    @property
    def setpoints(self) -> "Sequence[ParameterBase]":
        """
        Overwrite setpoint parameter to ask the PNA what type of sweep
        """
        if self.instrument is None:
            raise RuntimeError("Cannot return setpoints if not attached to instrument")
        root_instrument: PNABase = self.root_instrument  # type: ignore[assignment]
        sweep_type = root_instrument.sweep_type()
        if sweep_type == "LIN":
            return (root_instrument.frequency_axis,)
        elif sweep_type == "LOG":
            return (root_instrument.frequency_log_axis,)
        elif sweep_type == "CW":
            return (root_instrument.time_axis,)
        else:
            raise NotImplementedError(f"Axis for type {sweep_type} not implemented yet")

    @setpoints.setter
    def setpoints(self, setpoints: Any) -> None:
        """
        Stub to allow initialization. Ignore any set attempts on setpoint as we
        figure it out on the fly.
        """
        return

    def get_raw(self) -> np.ndarray:
        if self.instrument is None:
            raise RuntimeError("Cannot get data without instrument")
        root_instr = self.instrument.root_instrument
        # Check if we should run a new sweep
        auto_sweep = root_instr.auto_sweep()

        prev_mode = ""
        if auto_sweep:
            prev_mode = self.instrument.run_sweep()
        # Ask for data, setting the format to the requested form
        self.instrument.format(self.sweep_format)
        data = root_instr.visa_handle.query_binary_values(
            "CALC:DATA? FDATA", datatype="f", is_big_endian=True
        )
        data = np.array(data)
        # Restore previous state if it was changed
        if auto_sweep:
            root_instr.sweep_mode(prev_mode)

        return data


class KeysightPNAPort(InstrumentChannel):
    """
    Allow operations on individual PNA ports.
    Note: This can be expanded to include a large number of extra parameters...
    """

    def __init__(
        self,
        parent: "KeysightPNABase",
        name: str,
        port: int,
        min_power: float,
        max_power: float,
        **kwargs: "Unpack[InstrumentBaseKWArgs]",
    ) -> None:
        super().__init__(parent, name, **kwargs)

        self.port = int(port)
        if self.port < 1 or self.port > 4:
            raise ValueError("Port must be between 1 and 4.")

        pow_cmd = f"SOUR:POW{self.port}"
        self.source_power: Parameter = self.add_parameter(
            "source_power",
            label="power",
            unit="dBm",
            get_cmd=f"{pow_cmd}?",
            set_cmd=f"{pow_cmd} {{}}",
            get_parser=float,
            vals=Numbers(min_value=min_power, max_value=max_power),
        )
        """Parameter source_power"""

    def _set_power_limits(self, min_power: float, max_power: float) -> None:
        """
        Set port power limits
        """
        self.source_power.vals = Numbers(min_value=min_power, max_value=max_power)


PNAPort = KeysightPNAPort
"Alis for backwards compatibility"


class KeysightPNATrace(InstrumentChannel):
    """
    Allow operations on individual PNA traces.
    """

    def __init__(
        self,
        parent: "KeysightPNABase",
        name: str,
        trace_name: str,
        trace_num: int,
        **kwargs: "Unpack[InstrumentBaseKWArgs]",
    ) -> None:
        super().__init__(parent, name, **kwargs)
        self.trace_name = trace_name
        self.trace_num = trace_num

        # Name of parameter (i.e. S11, S21 ...)
        self.trace: Parameter = self.add_parameter(
            "trace", label="Trace", get_cmd=self._Sparam, set_cmd=self._set_Sparam
        )
        """Parameter trace"""
        # Format
        # Note: Currently parameters that return complex values are not
        # supported as there isn't really a good way of saving them into the
        # dataset
        self.format: Parameter = self.add_parameter(
            "format",
            label="Format",
            get_cmd="CALC:FORM?",
            set_cmd="CALC:FORM {}",
            vals=Enum("MLIN", "MLOG", "PHAS", "UPH", "IMAG", "REAL", "POLAR"),
        )
        """Parameter format"""

        # And a list of individual formats
        self.magnitude: FormattedSweep = self.add_parameter(
            "magnitude",
            sweep_format="MLOG",
            label="Magnitude",
            unit="dB",
            parameter_class=FormattedSweep,
            vals=Arrays(shape=(self.parent.points,)),
        )
        """Parameter magnitude"""
        self.linear_magnitude: FormattedSweep = self.add_parameter(
            "linear_magnitude",
            sweep_format="MLIN",
            label="Magnitude",
            unit="ratio",
            parameter_class=FormattedSweep,
            vals=Arrays(shape=(self.parent.points,)),
        )
        """Parameter linear_magnitude"""
        self.phase: FormattedSweep = self.add_parameter(
            "phase",
            sweep_format="PHAS",
            label="Phase",
            unit="deg",
            parameter_class=FormattedSweep,
            vals=Arrays(shape=(self.parent.points,)),
        )
        """Parameter phase"""
        self.unwrapped_phase: FormattedSweep = self.add_parameter(
            "unwrapped_phase",
            sweep_format="UPH",
            label="Phase",
            unit="deg",
            parameter_class=FormattedSweep,
            vals=Arrays(shape=(self.parent.points,)),
        )
        """Parameter unwrapped_phase"""
        self.group_delay: FormattedSweep = self.add_parameter(
            "group_delay",
            sweep_format="GDEL",
            label="Group Delay",
            unit="s",
            parameter_class=FormattedSweep,
            vals=Arrays(shape=(self.parent.points,)),
        )
        """Parameter group_delay"""
        self.real: FormattedSweep = self.add_parameter(
            "real",
            sweep_format="REAL",
            label="Real",
            unit="LinMag",
            parameter_class=FormattedSweep,
            vals=Arrays(shape=(self.parent.points,)),
        )
        """Parameter real"""
        self.imaginary: FormattedSweep = self.add_parameter(
            "imaginary",
            sweep_format="IMAG",
            label="Imaginary",
            unit="LinMag",
            parameter_class=FormattedSweep,
            vals=Arrays(shape=(self.parent.points,)),
        )
        """Parameter imaginary"""
        self.polar: FormattedSweep = self.add_parameter(
            "polar",
            sweep_format="POLAR",
            label="Polar",
            unit="ratio",
            parameter_class=FormattedSweep,
            get_parser=self._parse_polar_data,
            vals=Arrays(shape=(self.parent.points,), valid_types=(complex,)),
        )
        """Parameter polar"""
        self.ave_magnitude: Parameter = self.add_parameter('ave_magnitude',
                            unit='dB',
                            label='$\\langle |S| \\rangle$',
                            get_cmd=self._get_avemag,
                            snapshot_exclude=True)
        
        self.ave_phase: Parameter = self.add_parameter('ave_phase',
                            unit='deg',
                            label='$\\langle \angle{S} \\rangle$',
                            get_cmd=lambda : np.mean(self.phase()),
                            snapshot_exclude=True)
        

    def disable(self) -> None:
        """
        Disable this trace on the PNA
        """
        self.write(f"DISP:TRAC{self.trace_num}:STAT 0")

    def _get_avemag(self) -> float:
        """ get average magntiude """
        mag_db = self.magnitude()
        lin = np.power(10, mag_db/20)
        averaged = np.mean(lin)
        return 20 * np.log10(averaged)
    @staticmethod
    def _parse_polar_data(data: np.ndarray) -> np.ndarray:
        """
        Parse the 2*n-length flat array coming from the instrument
        and convert to n-length array of complex numbers
        """
        data_shape = data.size
        return data.reshape((data_shape // 2, 2)).view(dtype=np.complex128).flatten()

    def run_sweep(self) -> str:
        """
        Run a set of sweeps on the network analyzer.
        Note that this will run all traces on the current channel.
        """
        root_instr = self.root_instrument
        # Store previous mode
        prev_mode = root_instr.sweep_mode()
        # Take instrument out of continuous mode, and send triggers equal to
        # the number of averages
        if root_instr.averages_enabled():
            avg = root_instr.averages()
            root_instr.reset_averages()
            root_instr.group_trigger_count(avg)
            root_instr.sweep_mode("GRO")
        else:
            root_instr.sweep_mode("SING")

        # Once the sweep mode is in hold, we know we're done
        try:
<<<<<<< HEAD
            while root_instr.sweep_mode() != 'HOLD':
                time.sleep(0.005)
=======
            while root_instr.sweep_mode() != "HOLD":
                time.sleep(0.1)
>>>>>>> 3e4c608c
        except KeyboardInterrupt:
            # If the user aborts because (s)he is stuck in the infinite loop
            # mentioned above, provide a hint of what can be wrong.
            msg = "User abort detected. "
            source = root_instr.trigger_source()
            if source == "MAN":
                msg += (
                    "The trigger source is manual. Are you sure this is "
                    "correct? Please set the correct source with the "
                    "'trigger_source' parameter"
                )
            elif source == "EXT":
                msg += (
                    "The trigger source is external. Is the trigger "
                    "source functional?"
                )
            self.log.warning(msg)
            raise

        # Return previous mode, incase we want to restore this
        return prev_mode

    def write(self, cmd: str) -> None:
        """
        Select correct trace before querying
        """
        self.root_instrument.active_trace(self.trace_num)
        super().write(cmd)

    def ask(self, cmd: str) -> str:
        """
        Select correct trace before querying
        """
        self.root_instrument.active_trace(self.trace_num)
        return super().ask(cmd)

    def _Sparam(self) -> str:
        """
        Extrace S_parameter from returned PNA format
        """
        paramspec = self.root_instrument.get_trace_catalog()
        specs = paramspec.split(",")
        for spec_ind in range(len(specs) // 2):
            name, param = specs[spec_ind * 2 : (spec_ind + 1) * 2]
            if name == self.trace_name:
                return param
        raise RuntimeError("Can't find selected trace on the PNA")

    def _set_Sparam(self, val: str) -> None:
        """
        Set an S-parameter, in the format S<a><b>, where a and b
        can range from 1-4
        """
        if not re.match("S[1-4][1-4]", val):
            raise ValueError("Invalid S parameter spec")
        self.write(f'CALC:PAR:MOD:EXT "{val}"')


PNATrace = KeysightPNATrace
"Alias for backwards compatiblitly"


class KeysightPNABase(VisaInstrument):
    """
    Base class for qcodes drivers for Agilent/Keysight series PNAs

    Not to be instantiated directly. Use model specific subclass.
    http://na.support.keysight.com/pna/help/latest/Programming/GP-IB_Command_Finder/SCPI_Command_Tree.htm

    Note: Currently this driver only expects a single channel on the PNA. We
          can handle multiple traces, but using traces across multiple channels
          may have unexpected results.
    """

    default_terminator = "\n"

    def __init__(
        self,
        name: str,
        address: str,
        # Set frequency ranges
        min_freq: float,
        max_freq: float,
        # Set power ranges
        min_power: float,
        max_power: float,
        nports: int,  # Number of ports on the PNA
        **kwargs: "Unpack[VisaInstrumentKWArgs]",
    ) -> None:
        super().__init__(name, address, **kwargs)
        self.min_freq = min_freq
        self.max_freq = max_freq

        self.log.info(
            "Initializing %s with power range %r-%r, freq range %r-%r.",
            name,
            min_power,
            max_power,
            min_freq,
            max_freq,
        )

        # Ports
        ports = ChannelList(self, "PNAPorts", KeysightPNAPort)
        for port_num in range(1, nports + 1):
            port = KeysightPNAPort(
                self, f"port{port_num}", port_num, min_power, max_power
            )
            ports.append(port)
            self.add_submodule(f"port{port_num}", port)
        self.add_submodule("ports", ports.to_channel_tuple())

        # RF output
        self.output: Parameter = self.add_parameter(
            "output",
            label="RF Output",
            get_cmd=":OUTPut?",
            set_cmd=":OUTPut {}",
            val_mapping=create_on_off_val_mapping(on_val="1", off_val="0"),
        )
        """Parameter output"""

        # Drive power
        self.power: Parameter = self.add_parameter(
            "power",
            label="Power",
            get_cmd="SOUR:POW?",
            get_parser=float,
            set_cmd="SOUR:POW {:.2f}",
            unit="dBm",
            vals=Numbers(min_value=min_power, max_value=max_power),
        )
        """Parameter power"""

        # IF bandwidth
        self.if_bandwidth: Parameter = self.add_parameter(
            "if_bandwidth",
            label="IF Bandwidth",
            get_cmd="SENS:BAND?",
            get_parser=float,
            set_cmd="SENS:BAND {:.2f}",
            unit="Hz",
            vals=Numbers(min_value=1, max_value=15e6),
        )
        """Parameter if_bandwidth"""

        # Number of averages (also resets averages)
        self.averages_enabled: Parameter = self.add_parameter(
            "averages_enabled",
            label="Averages Enabled",
            get_cmd="SENS:AVER?",
            set_cmd="SENS:AVER {}",
            val_mapping={True: "1", False: "0"},
        )
        """Parameter averages_enabled"""
        self.averages: Parameter = self.add_parameter(
            "averages",
            label="Averages",
            get_cmd="SENS:AVER:COUN?",
            get_parser=int,
            set_cmd="SENS:AVER:COUN {:d}",
            unit="",
            vals=Numbers(min_value=1, max_value=65536),
        )
        """Parameter averages"""

        # Setting frequency range
        self.start: Parameter = self.add_parameter(
            "start",
            label="Start Frequency",
            get_cmd="SENS:FREQ:STAR?",
            get_parser=float,
            set_cmd="SENS:FREQ:STAR {}",
            unit="Hz",
            vals=Numbers(min_value=min_freq, max_value=max_freq),
        )
        """Parameter start"""
        self.stop: Parameter = self.add_parameter(
            "stop",
            label="Stop Frequency",
            get_cmd="SENS:FREQ:STOP?",
            get_parser=float,
            set_cmd="SENS:FREQ:STOP {}",
            unit="Hz",
            vals=Numbers(min_value=min_freq, max_value=max_freq),
        )
        """Parameter stop"""
        self.center: Parameter = self.add_parameter(
            "center",
            label="Center Frequency",
            get_cmd="SENS:FREQ:CENT?",
            get_parser=float,
            set_cmd="SENS:FREQ:CENT {}",
            unit="Hz",
            vals=Numbers(min_value=min_freq, max_value=max_freq),
        )
        """Parameter center"""
        self.span: Parameter = self.add_parameter(
            "span",
            label="Frequency Span",
            get_cmd="SENS:FREQ:SPAN?",
            get_parser=float,
            set_cmd="SENS:FREQ:SPAN {}",
            unit="Hz",
            vals=Numbers(min_value=min_freq, max_value=max_freq),
        )
        """Parameter span"""
        self.cw: Parameter = self.add_parameter(
            "cw",
            label="CW Frequency",
            get_cmd="SENS:FREQ:CW?",
            get_parser=float,
            set_cmd="SENS:FREQ:CW {}",
            unit="Hz",
            vals=Numbers(min_value=min_freq, max_value=max_freq),
        )
        """Parameter cw"""
        self.rf_out: Parameter = self.add_parameter('rf_out',
                    label='RF Out',
                    get_cmd="OUTP:STAT?",
                    set_cmd="OUTP:STAT {}",
                    val_mapping={True: '1', False: '0'})
        """Parameter rf_out"""
        # Number of points in a sweep
        self.points: Parameter = self.add_parameter(
            "points",
            label="Points",
            get_cmd="SENS:SWE:POIN?",
            get_parser=int,
            set_cmd="SENS:SWE:POIN {}",
            unit="",
            vals=Numbers(min_value=1, max_value=100001),
        )
        """Parameter points"""

        # Electrical delay
        self.electrical_delay: Parameter = self.add_parameter(
            "electrical_delay",
            label="Electrical Delay",
            get_cmd="CALC:CORR:EDEL:TIME?",
            get_parser=float,
            set_cmd="CALC:CORR:EDEL:TIME {:.6e}",
            unit="s",
            vals=Numbers(min_value=0, max_value=100000),
        )
        """Parameter electrical_delay"""

        # Sweep Time
        self.sweep_time: Parameter = self.add_parameter(
            "sweep_time",
            label="Time",
            get_cmd="SENS:SWE:TIME?",
            get_parser=float,
            unit="s",
            vals=Numbers(0, 1e6),
        )
        """Parameter sweep_time"""
        # Sweep Mode
        self.sweep_mode: Parameter = self.add_parameter(
            "sweep_mode",
            label="Mode",
            get_cmd="SENS:SWE:MODE?",
            set_cmd="SENS:SWE:MODE {}",
            vals=Enum("HOLD", "CONT", "GRO", "SING"),
        )
        """Parameter sweep_mode"""
        # Sweep Type
        self.sweep_type: Parameter = self.add_parameter(
            "sweep_type",
            label="Type",
            get_cmd="SENS:SWE:TYPE?",
            set_cmd="SENS:SWE:TYPE {}",
            vals=Enum("LIN", "LOG", "POW", "CW", "SEGM", "PHAS"),
        )
        """Parameter sweep_type"""

        # Group trigger count
        self.group_trigger_count: Parameter = self.add_parameter(
            "group_trigger_count",
            get_cmd="SENS:SWE:GRO:COUN?",
            get_parser=int,
            set_cmd="SENS:SWE:GRO:COUN {}",
            vals=Ints(1, 2000000),
        )
        """Parameter group_trigger_count"""
        # Trigger Source
        self.trigger_source: Parameter = self.add_parameter(
            "trigger_source",
            get_cmd="TRIG:SOUR?",
            set_cmd="TRIG:SOUR {}",
            vals=Enum("EXT", "IMM", "MAN"),
        )
        """Parameter trigger_source"""

        # Axis Parameters
        self.frequency_axis: PNAAxisParameter = self.add_parameter(
            "frequency_axis",
            unit="Hz",
            label="Frequency",
            parameter_class=PNAAxisParameter,
            startparam=self.start,
            stopparam=self.stop,
            pointsparam=self.points,
            vals=Arrays(shape=(self.points,)),
        )
        """Parameter frequency_axis"""
        self.frequency_log_axis: PNALogAxisParamter = self.add_parameter(
            "frequency_log_axis",
            unit="Hz",
            label="Frequency",
            parameter_class=PNALogAxisParamter,
            startparam=self.start,
            stopparam=self.stop,
            pointsparam=self.points,
            vals=Arrays(shape=(self.points,)),
        )
        """Parameter frequency_log_axis"""
        self.time_axis: PNATimeAxisParameter = self.add_parameter(
            "time_axis",
            unit="s",
            label="Time",
            parameter_class=PNATimeAxisParameter,
            startparam=None,
            stopparam=self.sweep_time,
            pointsparam=self.points,
            vals=Arrays(shape=(self.points,)),
        )
        """Parameter time_axis"""

        # Traces
        self.active_trace: Parameter = self.add_parameter(
            "active_trace",
            label="Active Trace",
            get_cmd="CALC:PAR:MNUM?",
            get_parser=int,
            set_cmd="CALC:PAR:MNUM {}",
            vals=Numbers(min_value=1, max_value=24),
        )
        """Parameter active_trace"""
        # Note: Traces will be accessed through the traces property which
        # updates the channellist to include only active trace numbers
        self._traces = ChannelList(self, "PNATraces", KeysightPNATrace)
        self.add_submodule("traces", self._traces)
        # Add shortcuts to first trace
        trace1 = self.traces[0]
        params = trace1.parameters
        if not isinstance(params, dict):
            raise RuntimeError(
                f"Expected trace.parameters to be a dict got {type(params)}"
            )
        for param in params.values():
            self.parameters[param.name] = param
        # And also add a link to run sweep
        self.run_sweep = trace1.run_sweep
        # Set this trace to be the default (it's possible to end up in a
        # situation where no traces are selected, causing parameter snapshots
        # to fail)
        self.active_trace(trace1.trace_num)

        # Set auto_sweep parameter
        # If we want to return multiple traces per setpoint without sweeping
        # multiple times, we should set this to false
        self.auto_sweep: Parameter = self.add_parameter(
            "auto_sweep",
            label="Auto Sweep",
            set_cmd=None,
            get_cmd=None,
            vals=Bool(),
            initial_value=True,
        )
        """Parameter auto_sweep"""

        # A default output format on initialisation
        self.write("FORM REAL,32")
        self.write("FORM:BORD NORM")

        self.connect_message()

    @property
    def traces(self) -> ChannelList:
        """
        Update channel list with active traces and return the new list
        """
        # Keep track of which trace was active before. This command may fail
        # if no traces were selected.
        try:
            active_trace = self.active_trace()
        except errors.VisaIOError as e:
            self.log.debug("Exception on querying active trace: %r", e)
            if e.error_code == constants.StatusCode.error_timeout:
                self.log.info("No active trace on PNA")
                active_trace = None
            else:
                raise

        # Get a list of traces from the instrument and fill in the traces list
        parlist = self.get_trace_catalog().split(",")
        self._traces.clear()
        for trace_name in parlist[::2]:
            trace_num = self.select_trace_by_name(trace_name)
            pna_trace = KeysightPNATrace(self, f"tr{trace_num}", trace_name, trace_num)
            self._traces.append(pna_trace)

        # Restore the active trace if there was one
        if active_trace:
            self.active_trace(active_trace)

        # Return the list of traces on the instrument
        return self._traces

    def get_options(self) -> "Sequence[str]":
        # Query the instrument for what options are installed
        return self.ask("*OPT?").strip('"').split(",")

    def add_trace(self) -> KeysightPNATrace:
        """
        Add a new trace to the instrument and return it
        """
        existing_traces = [tr.trace_name for tr in self.traces]
        self.write("DISP:TRAC:NEW 0")
        time.sleep(0.5)
        for new_trace, old_trace in zip(self.traces, existing_traces):
            if new_trace.trace_name != old_trace:
                return new_trace
        raise RuntimeError("Failed to add PNA trace")

    def enable_trace(self, trace_num: int) -> KeysightPNATrace:
        """
        Enable a trace given by trace_num and return it. Note, if the trace is
        already enabled, we simply return it.
        """
        self.write(f"DISP:TRAC{trace_num}:STAT 1")
        time.sleep(0.5)
        for trace in self.traces:
            if trace.trace_num == trace_num:
                return trace
        raise RuntimeError(f"Failed to enable PNA trace tr{trace_num}")

    def get_trace_catalog(self) -> str:
        """
        Get the trace catalog, that is a list of trace and sweep types
        from the PNA.

        The format of the returned trace is:
            trace_name,trace_type,trace_name,trace_type...
        """
        return self.ask("CALC:PAR:CAT:EXT?").strip('"')

    def select_trace_by_name(self, trace_name: str) -> int:
        """
        Select a trace on the PNA by name.

        Returns:
            The trace number of the selected trace
        """
        self.write(f"CALC:PAR:SEL '{trace_name}'")
        return self.active_trace()

    def reset_averages(self) -> None:
        """
        Reset averaging
        """
        self.write("SENS:AVER:CLE")

    def averages_on(self) -> None:
        """
        Turn on trace averaging
        """
        self.averages_enabled(True)

    def averages_off(self) -> None:
        """
        Turn off trace averaging
        """
        self.averages_enabled(False)

    def _set_power_limits(self, min_power: float, max_power: float) -> None:
        """
        Set port power limits
        """
        self.power.vals = Numbers(min_value=min_power, max_value=max_power)
        for port in self.ports:
            port._set_power_limits(min_power, max_power)


class KeysightPNAxBase(KeysightPNABase):
    def _enable_fom(self) -> None:
        """
        PNA-x units with two sources have an enormous list of functions &
        configurations. In practice, most of this will be set up manually on
        the unit, with power and frequency varied in a sweep.
        """
        self.aux_frequency: Parameter = self.add_parameter(
            "aux_frequency",
            label="Aux Frequency",
            get_cmd="SENS:FOM:RANG4:FREQ:CW?",
            get_parser=float,
            set_cmd="SENS:FOM:RANG4:FREQ:CW {:.2f}",
            unit="Hz",
            vals=Numbers(min_value=self.min_freq, max_value=self.max_freq),
        )
        """Parameter aux_frequency"""


@deprecated("Use KeysightPNABase", category=QCoDeSDeprecationWarning)
class PNABase(KeysightPNABase):
    pass


@deprecated("Use KeysightPNAxBase", category=QCoDeSDeprecationWarning)
class PNAxBase(KeysightPNAxBase):
    pass<|MERGE_RESOLUTION|>--- conflicted
+++ resolved
@@ -346,13 +346,8 @@
 
         # Once the sweep mode is in hold, we know we're done
         try:
-<<<<<<< HEAD
-            while root_instr.sweep_mode() != 'HOLD':
-                time.sleep(0.005)
-=======
             while root_instr.sweep_mode() != "HOLD":
                 time.sleep(0.1)
->>>>>>> 3e4c608c
         except KeyboardInterrupt:
             # If the user aborts because (s)he is stuck in the infinite loop
             # mentioned above, provide a hint of what can be wrong.
