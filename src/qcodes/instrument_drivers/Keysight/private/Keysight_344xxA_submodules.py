--- conflicted
+++ resolved
@@ -663,20 +663,6 @@
                 convert_legacy_version_to_supported_version(idn["firmware"])[:11]
             )
         )
-<<<<<<< HEAD
-        # Note that the firmware version check is still needed becuase ``_options``
-        # (the ``*OPT?`` command) returns 'DIG' option for firmware 3.0 only
-        # if it has been purchased before
-        self.has_MEM = self.is_34465A_34470A and 'MEM' in options
-
-        PLCs = {'34410A': [0.006, 0.02, 0.06, 0.2, 1, 2, 10, 100],
-                '34411A': [0.001, 0.002, 0.006, 0.02, 0.06, 0.2, 1, 2, 10, 100],
-                '34460A': [0.02, 0.2, 1, 10, 100],
-                '34461A': [0.02, 0.2, 1, 10, 100],
-                '34465A': [0.02, 0.06, 0.2, 1, 10, 100],
-                '34470A': [0.02, 0.06, 0.2, 1, 10, 100]
-                }
-=======
         # Note that the firmware version check is still needed because
         # ``_options`` (the ``*OPT?`` command) returns 'DIG' option for
         # firmware 3.0 only if it has been purchased before
@@ -690,7 +676,6 @@
             "34465A": [0.02, 0.06, 0.2, 1, 10, 100],
             "34470A": [0.02, 0.06, 0.2, 1, 10, 100],
         }
->>>>>>> 3e4c608c
         if self.has_DIG:
             PLCs["34465A"] = [0.001, 0.002, 0.006] + PLCs["34465A"]
             PLCs["34470A"] = [0.001, 0.002, 0.006] + PLCs["34470A"]
