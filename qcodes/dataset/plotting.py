--- conflicted
+++ resolved
@@ -380,18 +380,6 @@
     to :func:`.plot_dataset`, see this for more details.
     """
 
-<<<<<<< HEAD
-    dataset = load_by_id( run_id )
-    return plot_dataset(dataset,
-                        axes,
-                        colorbars,
-                        rescale_axes,
-                        auto_color_scale,
-                        cutoff_percentile,
-                        complex_plot_type,
-                        complex_plot_phase,
-                        **kwargs)
-=======
     dataset = load_by_run_spec(captured_run_id=run_id)
     return plot_dataset(
         dataset,
@@ -404,7 +392,6 @@
         complex_plot_phase,
         **kwargs,
     )
->>>>>>> 6fafd3fe
 
 
 def _complex_to_real_preparser(
