"""
This plotting module provides various functions to plot the data measured
using QCoDeS.
"""

import inspect
import logging
from contextlib import contextmanager
from functools import partial
from typing import Any, List, Optional, Sequence, Tuple, Union, cast

import matplotlib
import matplotlib.pyplot as plt
import numpy as np
from matplotlib.ticker import FuncFormatter

import qcodes as qc
<<<<<<< HEAD
from qcodes.dataset.data_set import load_by_run_spec, DataSet, load_by_id
from qcodes.utils.plotting import auto_color_scale_from_config

from .data_export import (get_data_by_id, flatten_1D_data_for_plot,
                          get_1D_plottype, get_2D_plottype, reshape_2D_data,
                          _strings_as_ints)
=======
from qcodes.dataset.data_set import load_by_run_spec
from qcodes.dataset.data_set_protocol import DataSetProtocol
from qcodes.utils.plotting import auto_color_scale_from_config, find_scale_and_prefix

from .data_export import (
    DSPlotData,
    _get_data_from_ds,
    _strings_as_ints,
    get_1D_plottype,
    get_2D_plottype,
    reshape_2D_data,
)
>>>>>>> 59a2ab5c

log = logging.getLogger(__name__)
DB = qc.config["core"]["db_location"]

AxesTuple = Tuple[matplotlib.axes.Axes, matplotlib.colorbar.Colorbar]
AxesTupleList = Tuple[List[matplotlib.axes.Axes],
                      List[Optional[matplotlib.colorbar.Colorbar]]]
# NamedData is the structure _get_data_from_ds returns and that plot_by_id
# uses internally
NamedData = List[List[DSPlotData]]

# list of kwargs for plotting function, so that kwargs can be passed to
# :func:`plot_dataset` and will be distributed to the respective plotting func.
# subplots passes on the kwargs called `fig_kw` to the underlying `figure` call
# First find the kwargs that belong to subplots and than add those that are
# redirected to the `figure`-call.
SUBPLOTS_OWN_KWARGS = set(inspect.signature(plt.subplots).parameters.keys())
SUBPLOTS_OWN_KWARGS.remove('fig_kw')
FIGURE_KWARGS = set(inspect.signature(plt.figure).parameters.keys())
FIGURE_KWARGS.remove('kwargs')
SUBPLOTS_KWARGS = SUBPLOTS_OWN_KWARGS.union(FIGURE_KWARGS)


@contextmanager
def _appropriate_kwargs(plottype: str,
                        colorbar_present: bool,
                        **kwargs: Any) -> Any:
    """
    NB: Only to be used inside :func"`plot_dataset`.

    Context manager to temporarily mutate the plotting kwargs to be appropriate
    for a specific plottype. This is helpful since :func:`plot_dataset` may have
    to generate different kinds of plots (e.g. heatmaps and line plots) and
    the user may want to specify kwargs only relevant to some of them
    (e.g. 'cmap', that line plots cannot consume). Those kwargs should then not
    be passed to all plots, which is what this contextmanager handles.

    Args:
        plottype: The plot type for which the kwargs should be adjusted
        colorbar_present: Is there a non-None colorbar in this plot iteration?
    """

    def linehandler(**kwargs: Any) -> Any:
        kwargs.pop('cmap', None)
        return kwargs

    def heatmaphandler(**kwargs: Any) -> Any:
        if not(colorbar_present) and 'cmap' not in kwargs:
            kwargs['cmap'] = qc.config.plotting.default_color_map
        return kwargs

    plot_handler_mapping = {'1D_line': linehandler,
                            '1D_point': linehandler,
                            '1D_bar': linehandler,
                            '2D_point': heatmaphandler,
                            '2D_grid': heatmaphandler,
                            '2D_scatter': heatmaphandler,
                            '2D_equidistant': heatmaphandler,
                            '2D_unknown': heatmaphandler}

    yield plot_handler_mapping[plottype](**kwargs.copy())


def plot_dataset(
    dataset: DataSetProtocol,
    axes: Optional[Union[matplotlib.axes.Axes, Sequence[matplotlib.axes.Axes]]] = None,
    colorbars: Optional[
        Union[matplotlib.colorbar.Colorbar, Sequence[matplotlib.colorbar.Colorbar]]
    ] = None,
    rescale_axes: bool = True,
    auto_color_scale: Optional[bool] = None,
    cutoff_percentile: Optional[Union[Tuple[float, float], float]] = None,
    complex_plot_type: str = "real_and_imag",
    complex_plot_phase: str = "radians",
    **kwargs: Any,
) -> AxesTupleList:
    """
    Construct all plots for a given dataset

    Implemented so far:
       * 1D line and scatter plots
       * 2D plots on filled out rectangular grids
       * 2D scatterplots (fallback)

    The function can optionally be supplied with a matplotlib axes or a list
    of axes that will be used for plotting. The user should ensure that the
    number of axes matches the number of datasets to plot. To plot several (1D)
    dataset in the same axes supply it several times. Colorbar axes are
    created dynamically. If colorbar axes are supplied, they will be reused,
    yet new colorbar axes will be returned.

    The plot has a title that comprises run id, experiment name, and sample
    name.

    ``**kwargs`` are passed to matplotlib's relevant plotting functions
    By default the data in any vector plot will be rasterized
    for scatter plots and heatmaps if more than 5000 points are supplied.
    This can be overridden by supplying the `rasterized` kwarg.

    Args:
        dataset: The dataset to plot
        axes: Optional Matplotlib axes to plot on. If not provided, new axes
            will be created
        colorbars: Optional Matplotlib Colorbars to use for 2D plots. If not
            provided, new ones will be created
        rescale_axes: If True, tick labels and units for axes of parameters
            with standard SI units will be rescaled so that, for example,
            '0.00000005' tick label on 'V' axis are transformed to '50' on 'nV'
            axis ('n' is 'nano')
        auto_color_scale: If True, the colorscale of heatmap plots will be
            automatically adjusted to disregard outliers.
        cutoff_percentile: Percentile of data that may maximally be clipped
            on both sides of the distribution.
            If given a tuple (a,b) the percentile limits will be a and 100-b.
            See also the plotting tuorial notebook.
        complex_plot_type: Method for converting complex-valued parameters
            into two real-valued parameters, either ``"real_and_imag"`` or
            ``"mag_and_phase"``. Applicable only for the cases where the
            dataset contains complex numbers
        complex_plot_phase: Format of phase for plotting complex-valued data,
            either ``"radians"`` or ``"degrees"``. Applicable only for the
            cases where the dataset contains complex numbers

    Returns:
        A list of axes and a list of colorbars of the same length. The
        colorbar axes may be `None` if no colorbar is created (e.g. for
        1D plots)

    Config dependencies: (qcodesrc.json)
    """

    # handle arguments and defaults
    subplots_kwargs = {k: kwargs.pop(k)
                       for k in set(kwargs).intersection(SUBPLOTS_KWARGS)}

    # sanitize the complex plotting kwargs
    if complex_plot_type not in ['real_and_imag', 'mag_and_phase']:
        raise ValueError(
            f'Invalid complex plot type given. Received {complex_plot_type} '
            'but can only accept "real_and_imag" or "mag_and_phase".')
    if complex_plot_phase not in ['radians', 'degrees']:
        raise ValueError(
            f'Invalid complex plot phase given. Received {complex_plot_phase} '
            'but can only accept "degrees" or "radians".')
    degrees = complex_plot_phase == "degrees"

    # Retrieve info about the run for the title

    experiment_name = dataset.exp_name
    sample_name = dataset.sample_name
    title = f"Run #{dataset.captured_run_id}, " \
            f"Experiment {experiment_name} ({sample_name})"

    alldata: NamedData = _get_data_from_ds(dataset)
    alldata = _complex_to_real_preparser(alldata,
                                         conversion=complex_plot_type,
                                         degrees=degrees)

    nplots = len(alldata)

    if isinstance(axes, matplotlib.axes.Axes):
        axeslist = [axes]
    else:
        axeslist = cast(List[matplotlib.axes.Axes], axes)
    if isinstance(colorbars, matplotlib.colorbar.Colorbar):
        colorbars = [colorbars]

    if axeslist is None:
        axeslist = []
        for i in range(nplots):
            fig, ax = plt.subplots(1, 1, **subplots_kwargs)
            axeslist.append(ax)
    else:
        if len(subplots_kwargs) != 0:
            raise RuntimeError(f"Error: You cannot provide arguments for the "
                               f"axes/figure creation if you supply your own "
                               f"axes. "
                               f"Provided arguments: {subplots_kwargs}")
        if len(axeslist) != nplots:
            raise RuntimeError(f"Trying to make {nplots} plots, but"
                               f"received {len(axeslist)} axes objects.")

    if colorbars is None:
        colorbars = len(axeslist)*[None]
    new_colorbars: List[matplotlib.colorbar.Colorbar] = []

    for data, ax, colorbar in zip(alldata, axeslist, colorbars):

        if len(data) == 2:  # 1D PLOTTING
            log.debug(f'Doing a 1D plot with kwargs: {kwargs}')

            xpoints = data[0]["data"]
            ypoints = data[1]["data"]

            plottype = get_1D_plottype(xpoints, ypoints)
            log.debug(f'Determined plottype: {plottype}')

            if plottype == '1D_line':
                # sort for plotting
                order = xpoints.argsort()
                xpoints = xpoints[order]
                ypoints = ypoints[order]

                with _appropriate_kwargs(plottype,
                                         colorbar is not None, **kwargs) as k:
                    ax.plot(xpoints, ypoints, **k)
            elif plottype == '1D_point':
                with _appropriate_kwargs(plottype,
                                         colorbar is not None, **kwargs) as k:
                    ax.scatter(xpoints, ypoints, **k)
            elif plottype == '1D_bar':
                with _appropriate_kwargs(plottype,
                                         colorbar is not None, **kwargs) as k:
                    ax.bar(xpoints, ypoints, **k)
            else:
                raise ValueError('Unknown plottype. Something is way wrong.')

            _set_data_axes_labels(ax, data)

            if rescale_axes:
                _rescale_ticks_and_units(ax, data, colorbar)

            new_colorbars.append(None)

            ax.set_title(title)

        elif len(data) == 3:  # 2D PLOTTING
            log.debug(f'Doing a 2D plot with kwargs: {kwargs}')

            if data[2]["shape"] is None:
                xpoints = data[0]["data"].flatten()
                ypoints = data[1]["data"].flatten()
                zpoints = data[2]["data"].flatten()
                plottype = get_2D_plottype(xpoints, ypoints, zpoints)
                log.debug(f"Determined plottype: {plottype}")
            else:
                xpoints = data[0]["data"]
                ypoints = data[1]["data"]
                zpoints = data[2]["data"]
                plottype = "2D_grid"

            how_to_plot = {'2D_grid': plot_on_a_plain_grid,
                           '2D_equidistant': plot_on_a_plain_grid,
                           '2D_point': plot_2d_scatterplot,
                           '2D_unknown': plot_2d_scatterplot}
            plot_func = how_to_plot[plottype]

            with _appropriate_kwargs(plottype,
                                     colorbar is not None, **kwargs) as k:
                ax, colorbar = plot_func(xpoints, ypoints, zpoints,
                                         ax, colorbar,
                                         **k)

            _set_data_axes_labels(ax, data, colorbar)

            if rescale_axes:
                _rescale_ticks_and_units(ax, data, colorbar)

            auto_color_scale_from_config(colorbar, auto_color_scale,
                                         zpoints, cutoff_percentile)

            new_colorbars.append(colorbar)

            ax.set_title(title)

        else:
            log.warning('Multi-dimensional data encountered. '
                        f'parameter {data[-1]["name"]} depends on '
                        f'{len(data)-1} parameters, cannot plot '
                        f'that.')
            new_colorbars.append(None)

    if len(axeslist) != len(new_colorbars):
        raise RuntimeError("Non equal number of axes. Perhaps colorbar is "
                           "missing from one of the cases above")
    return axeslist, new_colorbars


def plot_by_id(
    run_id: int,
    axes: Optional[Union[matplotlib.axes.Axes, Sequence[matplotlib.axes.Axes]]] = None,
    colorbars: Optional[
        Union[matplotlib.colorbar.Colorbar, Sequence[matplotlib.colorbar.Colorbar]]
    ] = None,
    rescale_axes: bool = True,
    auto_color_scale: Optional[bool] = None,
    cutoff_percentile: Optional[Union[Tuple[float, float], float]] = None,
    complex_plot_type: str = "real_and_imag",
    complex_plot_phase: str = "radians",
    **kwargs: Any,
) -> AxesTupleList:
    """
    Construct all plots for a given `run_id`. Here `run_id` is an
    alias for `captured_run_id` for historical reasons. See the docs
    of :func:`.load_by_run_spec` for details of loading runs.
    All other arguments are forwarded
    to :func:`.plot_dataset`, see this for more details.
    """

    dataset = load_by_id( run_id )
    return plot_dataset(dataset,
                        axes,
                        colorbars,
                        rescale_axes,
                        auto_color_scale,
                        cutoff_percentile,
                        complex_plot_type,
                        complex_plot_phase,
                        **kwargs)


def _complex_to_real_preparser(
    alldata: Sequence[Sequence[DSPlotData]], conversion: str, degrees: bool = False
) -> NamedData:
    """
    Convert complex-valued parameters to two real-valued parameters, either
    real and imaginary part or phase and magnitude part

    Args:
        alldata: The data to convert, should be the output of `_get_data_from_ds`
        conversion: the conversion method, either "real_and_imag" or
            "mag_and_phase"
        degrees: Whether to return the phase in degrees. The default is to
            return the phase in radians
    """

    if conversion not in ['real_and_imag', 'mag_and_phase']:
        raise ValueError(f'Invalid conversion given. Received {conversion}, '
                         'but can only accept "real_and_imag" or '
                         '"mag_and_phase".')

    newdata: NamedData = []

    # we build a new NamedData object from the given `alldata` input.
    # Note that the length of `newdata` will be larger than that of `alldata`
    # in the case of complex top-level parameters, because a single complex
    # top-level parameter will be split into two real top-level parameters
    # (that have the same setpoints). This is the reason why we
    # use two variables below, new_group and new_groups.

    for group in alldata:
        new_group = []
        new_groups: NamedData = [[], []]
        for index, parameter in enumerate(group):
            data = parameter["data"]
            if data.dtype.kind == "c":
                p1, p2 = _convert_complex_to_real(
                    parameter, conversion=conversion, degrees=degrees
                )
                if index < len(group) - 1:
                    # if the above condition is met, we are dealing with
                    # complex setpoints
                    new_group.append(p1)
                    new_group.append(p2)
                else:
                    # in this case, we are dealing with a complex top-level
                    # parameter. Also, all the setpoints will have been handled
                    # by now. We split the group into two groups, one for each
                    # new (real) top-level parameter
                    new_groups[0] = new_group.copy()
                    new_groups[1] = new_group.copy()
                    new_groups[0].append(p1)
                    new_groups[1].append(p2)
            else:
                new_group.append(parameter)
        if new_groups == [[], []]:
            # if the above condition is met, the group did not contain a
            # complex top-level parameter and has thus not been split into two
            # new groups
            newdata.append(new_group)
        else:
            newdata.append(new_groups[0])
            newdata.append(new_groups[1])

    return newdata


def _convert_complex_to_real(
    parameter: DSPlotData, conversion: str, degrees: bool
) -> Tuple[DSPlotData, DSPlotData]:
    """
    Do the actual conversion and turn one parameter into two.
    Should only be called from within _complex_to_real_preparser.
    """

    phase_unit = 'deg' if degrees else 'rad'

    converters = {
        'data': {'real_and_imag': lambda x: (np.real(x), np.imag(x)),
                 'mag_and_phase': lambda x: (np.abs(x),
                                             np.angle(x, deg=degrees))},
        'labels': {'real_and_imag': lambda l: (l + ' [real]', l + ' [imag]'),
                   'mag_and_phase': lambda l: (l + ' [mag]', l + ' [phase]')},
        'units': {'real_and_imag': lambda u: (u, u),
                  'mag_and_phase': lambda u: (u, phase_unit)},
        'names': {'real_and_imag': lambda n: (n + '_real', n + '_imag'),
                  'mag_and_phase': lambda n: (n + '_mag', n + '_phase')}}

    new_data = converters['data'][conversion](parameter['data'])
    new_labels = converters['labels'][conversion](parameter['label'])
    new_units = converters['units'][conversion](parameter['unit'])
    new_names = converters['names'][conversion](parameter['name'])

    parameter1: DSPlotData = {
        "name": new_names[0],
        "label": new_labels[0],
        "unit": new_units[0],
        "data": new_data[0],
        "shape": parameter["shape"],
    }

    parameter2: DSPlotData = {
        "name": new_names[1],
        "label": new_labels[1],
        "unit": new_units[1],
        "data": new_data[1],
        "shape": parameter["shape"],
    }

    return parameter1, parameter2


def _get_label_of_data(data_dict: DSPlotData) -> str:
    return data_dict['label'] if data_dict['label'] != '' \
        else data_dict['name']


def _make_axis_label(label: str, unit: str) -> str:
    label = f'{label}'
    if unit != '' and unit is not None:
        label += f' ({unit})'
    return label


def _make_label_for_data_axis(data: Sequence[DSPlotData], axis_index: int) -> str:
    label = _get_label_of_data(data[axis_index])
    unit = data[axis_index]['unit']
    return _make_axis_label(label, unit)


def _set_data_axes_labels(
    ax: matplotlib.axes.Axes,
    data: Sequence[DSPlotData],
    cax: Optional[matplotlib.colorbar.Colorbar] = None,
) -> None:
    ax.set_xlabel(_make_label_for_data_axis(data, 0))
    ax.set_ylabel(_make_label_for_data_axis(data, 1))

    if cax is not None and len(data) > 2:
        cax.set_label(_make_label_for_data_axis(data, 2))


def plot_2d_scatterplot(x: np.ndarray, y: np.ndarray, z: np.ndarray,
                        ax: matplotlib.axes.Axes,
                        colorbar: matplotlib.colorbar.Colorbar = None,
                        **kwargs: Any) -> AxesTuple:
    """
    Make a 2D scatterplot of the data. ``**kwargs`` are passed to matplotlib's
    scatter used for the plotting. By default the data will be rasterized
    in any vector plot if more than 5000 points are supplied. This can be
    overridden by supplying the `rasterized` kwarg.

    Args:
        x: The x values
        y: The y values
        z: The z values
        ax: The axis to plot onto
        colorbar: The colorbar to plot into

    Returns:
        The matplotlib axis handles for plot and colorbar
    """
    if 'rasterized' in kwargs.keys():
        rasterized = kwargs.pop('rasterized')
    else:
        rasterized = len(z) > qc.config.plotting.rasterize_threshold

    z_is_stringy = isinstance(z[0], str)

    if z_is_stringy:
        z_strings = np.unique(z)
        z = _strings_as_ints(z)

    cmap = kwargs.pop('cmap') if 'cmap' in kwargs else None

    if z_is_stringy:
        name = cmap.name if hasattr(cmap, 'name') else 'viridis'
        cmap = matplotlib.cm.get_cmap(name, len(z_strings))

    mappable = ax.scatter(x=x, y=y, c=z,
                          rasterized=rasterized, cmap=cmap, **kwargs)

    if colorbar is not None:
        colorbar = ax.figure.colorbar(mappable, ax=ax, cax=colorbar.ax)
    else:
        colorbar = ax.figure.colorbar(mappable, ax=ax)

    if z_is_stringy:
        N = len(z_strings)
        f = (N-1)/N
        colorbar.set_ticks([(n+0.5)*f for n in range(N)])
        colorbar.set_ticklabels(z_strings)

    return ax, colorbar


def plot_on_a_plain_grid(x: np.ndarray,
                         y: np.ndarray,
                         z: np.ndarray,
                         ax: matplotlib.axes.Axes,
                         colorbar: matplotlib.colorbar.Colorbar = None,
                         **kwargs: Any
                         ) -> AxesTuple:
    """
    Plot a heatmap of z using x and y as axes. Assumes that the data
    are rectangular, i.e. that x and y together describe a rectangular
    grid. The arrays of x and y need not be sorted in any particular
    way, but data must belong together such that z[n] has x[n] and
    y[n] as setpoints.  The setpoints need not be equidistantly
    spaced, but linear interpolation is used to find the edges of the
    plotted squares. ``**kwargs`` are passed to matplotlib's pcolormesh used
    for the plotting. By default the data in any vector plot will be rasterized
    if more that 5000 points are supplied. This can be overridden
    by supplying the `rasterized` kwarg.

    Args:
        x: The x values
        y: The y values
        z: The z values
        ax: The axis to plot onto
        colorbar: A colorbar to reuse the axis for

    Returns:
        The matplotlib axes handle for plot and colorbar
    """

    log.debug(f'Got kwargs: {kwargs}')

    x_is_stringy = isinstance(x[0], str)
    y_is_stringy = isinstance(y[0], str)
    z_is_stringy = isinstance(z[0], str)

    if x_is_stringy:
        x_strings = np.unique(x)
        x = _strings_as_ints(x)

    if y_is_stringy:
        y_strings = np.unique(y)
        y = _strings_as_ints(y)

    if z_is_stringy:
        z_strings = np.unique(z)
        z = _strings_as_ints(z)

    if x.ndim == 2 and y.ndim == 2 and z.ndim == 2:
        if not np.logical_or(np.any(np.isnan(x)), np.any(np.isnan(y))):
            # data is on a grid that may or may not be
            # rectilinear. Rely on matplotlib to plot
            # this directly
            x_to_plot, y_to_plot, z_to_plot = x, y, z
            num_points = x_to_plot.size
        else:
            x_to_plot, y_to_plot, z_to_plot = _clip_nan_from_shaped_data(x, y, z)
            num_points = x_to_plot.size * y_to_plot.size
    else:
        x_to_plot, y_to_plot, z_to_plot = reshape_2D_data(x, y, z)
        num_points = x_to_plot.size * y_to_plot.size

    if 'rasterized' in kwargs.keys():
        rasterized = kwargs.pop('rasterized')
    else:
        rasterized = num_points > qc.config.plotting.rasterize_threshold

    cmap = kwargs.pop('cmap') if 'cmap' in kwargs else None

    if z_is_stringy:
        name = cmap.name if hasattr(cmap, 'name') else 'viridis'
        cmap = matplotlib.cm.get_cmap(name, len(z_strings))

    colormesh = ax.pcolormesh(
        x_to_plot,
        y_to_plot,
        np.ma.masked_invalid(z_to_plot),
        rasterized=rasterized,
        cmap=cmap,
        shading="nearest",
        **kwargs,
    )

    if x_is_stringy:
        ax.set_xticks(np.arange(len(np.unique(x_strings))))
        ax.set_xticklabels(x_strings)

    if y_is_stringy:
        ax.set_yticks(np.arange(len(np.unique(y_strings))))
        ax.set_yticklabels(y_strings)

    if colorbar is not None:
        colorbar = ax.figure.colorbar(colormesh, ax=ax, cax=colorbar.ax)
    else:
        colorbar = ax.figure.colorbar(colormesh, ax=ax)

    if z_is_stringy:
        N = len(z_strings)
        f = (N-1)/N
        colorbar.set_ticks([(n+0.5)*f for n in range(N)])
        colorbar.set_ticklabels(z_strings)

    return ax, colorbar


def _clip_nan_from_shaped_data(
    x: np.ndarray, y: np.ndarray, z: np.ndarray
) -> Tuple[np.ndarray, np.ndarray, np.ndarray]:
    def _on_rectilinear_grid_except_nan(x_data: np.ndarray, y_data: np.ndarray) -> bool:
        """
        check that data is on a rectilinear grid. e.g. all points are the same as the  first
        row and column with the exception of nans. Those represent points not yet measured.
        """
        x_row = x_data[:, 0:1]
        y_row = y_data[0:1, :]
        return (
            np.nanmax(np.abs(x_data - x_row)) == 0
            and np.nanmax(np.abs(y_data - y_row)) == 0
        )

    if _on_rectilinear_grid_except_nan(x, y):
        # clip any row or column where there are nans in the first row
        # or column. Since we fill from here we assume that means that no data
        # has been measured for this row
        x_to_plot, y_to_plot = x[:, 0], y[0, :]

        filter_x = ~np.isnan(x_to_plot)
        filter_y = ~np.isnan(y_to_plot)

        x_to_plot = x_to_plot[filter_x]
        y_to_plot = y_to_plot[filter_y]
        z_to_plot = z[filter_x, :]
        z_to_plot = z_to_plot[:, filter_y].transpose()
    else:
        # fallback to flattening the data and use the same path as
        # non shaped data after filtering the nans.
        # this is not ideal as we loose the shape data but
        # not clear how to do this better. Either return a ragged
        # array or clip all inner dims that have nans completely
        x = x.flatten()
        y = y.flatten()
        z = z.flatten()
        filter_nans = np.logical_and(~np.isnan(x), ~np.isnan(y))
        x_to_plot, y_to_plot, z_to_plot = reshape_2D_data(
            x[filter_nans], y[filter_nans], z[filter_nans]
        )
    return x_to_plot, y_to_plot, z_to_plot


def _scale_formatter(tick_value: float, pos: int, factor: float) -> str:
    """
    Function for matplotlib.ticker.FuncFormatter that scales the tick values
    according to the given `scale` value.
    """
    return f"{tick_value*factor:g}"


def _make_rescaled_ticks_and_units(
    data_dict: DSPlotData,
) -> Tuple[matplotlib.ticker.FuncFormatter, str]:
    """
    Create a ticks formatter and a new label for the data that is to be used
    on the axes where the data is plotted.

    For example, if values of data are all "nano" in units of volts "V",
    then the plot might be more readable if the tick formatter would show
    values like "1" instead of "0.000000001" while the units in the axis label
    are changed from "V" to "nV" ('n' is for 'nano').

    The units for which unit prefixes are added can be found in
    `qcodes.utils.plotting._UNITS_FOR_RESCALING`. For all other units
    an exponential scaling factor is added to the label i.e.
    `(10^3 x e^2/hbar)`.

    Args:
        data_dict: A dictionary of the following structure
            {
                'data': <1D numpy array of points>,
                'name': <name of the parameter>,
                'label': <label of the parameter or ''>,
                'unit': <unit of the parameter or ''>
            }

    Returns:
        A tuple with the ticks formatter (matlplotlib.ticker.FuncFormatter) and
        the new label.
    """
    unit = data_dict['unit']

    maxval = np.nanmax(np.abs(data_dict['data']))
    prefix, selected_scale = find_scale_and_prefix(maxval, unit)

    new_unit = prefix + unit
    label = _get_label_of_data(data_dict)
    new_label = _make_axis_label(label, new_unit)

    scale_factor = 10**(-selected_scale)
    ticks_formatter = FuncFormatter(
        partial(_scale_formatter, factor=scale_factor))

    return ticks_formatter, new_label


def _rescale_ticks_and_units(
    ax: matplotlib.axes.Axes,
    data: Sequence[DSPlotData],
    cax: matplotlib.colorbar.Colorbar = None,
) -> None:
    """
    Rescale ticks and units for the provided axes as described in
    :func:`~_make_rescaled_ticks_and_units`
    """
    # for x axis
    if not _is_string_valued_array(data[0]['data']):
        x_ticks_formatter, new_x_label = \
            _make_rescaled_ticks_and_units(data[0])
        ax.xaxis.set_major_formatter(x_ticks_formatter)
        ax.set_xlabel(new_x_label)

    # for y axis
    if not _is_string_valued_array(data[1]['data']):
        y_ticks_formatter, new_y_label = \
            _make_rescaled_ticks_and_units(data[1])
        ax.yaxis.set_major_formatter(y_ticks_formatter)
        ax.set_ylabel(new_y_label)

    # for z aka colorbar axis
    if cax is not None and len(data) > 2:
        if not _is_string_valued_array(data[2]['data']):
            z_ticks_formatter, new_z_label = \
                _make_rescaled_ticks_and_units(data[2])
            cax.set_label(new_z_label)
            cax.formatter = z_ticks_formatter
            cax.update_ticks()


def _is_string_valued_array(values: np.ndarray) -> bool:
    """
    Check if the given 1D numpy array contains categorical data, or, in other
    words, if it is string-valued.

    Args:
        values: A 1D numpy array of values

    Returns:
        True, if the array contains string; False otherwise
    """
    return isinstance(values[0], str)<|MERGE_RESOLUTION|>--- conflicted
+++ resolved
@@ -15,14 +15,6 @@
 from matplotlib.ticker import FuncFormatter
 
 import qcodes as qc
-<<<<<<< HEAD
-from qcodes.dataset.data_set import load_by_run_spec, DataSet, load_by_id
-from qcodes.utils.plotting import auto_color_scale_from_config
-
-from .data_export import (get_data_by_id, flatten_1D_data_for_plot,
-                          get_1D_plottype, get_2D_plottype, reshape_2D_data,
-                          _strings_as_ints)
-=======
 from qcodes.dataset.data_set import load_by_run_spec
 from qcodes.dataset.data_set_protocol import DataSetProtocol
 from qcodes.utils.plotting import auto_color_scale_from_config, find_scale_and_prefix
@@ -35,7 +27,6 @@
     get_2D_plottype,
     reshape_2D_data,
 )
->>>>>>> 59a2ab5c
 
 log = logging.getLogger(__name__)
 DB = qc.config["core"]["db_location"]
