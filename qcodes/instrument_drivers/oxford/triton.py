import configparser
import re
from functools import partial
import logging
from traceback import format_exc
from typing import Optional, Any, Union, List, Dict

from qcodes import IPInstrument
from qcodes.utils.validators import Enum, Ints, Numbers

from time import sleep


class Triton(IPInstrument):
    r"""
    Triton Driver

    Args:
        tmpfile: Optional: an exported windows registry file from the registry
            path:
            `[HKEY_CURRENT_USER\Software\Oxford Instruments\Triton System Control\Thermometry]`
            and is used to extract the available temperature channels.


    Status: beta-version.
        TODO:
        fetch registry directly from fridge-computer
    """

    def __init__(
            self,
            name: str,
            address: Optional[str] = None,
            port: Optional[int] = None,
            terminator: str = '\r\n',
            tmpfile: Optional[str] = None,
            timeout: float = 20,
            **kwargs: Any):
        super().__init__(name, address=address, port=port,
                         terminator=terminator, timeout=timeout, **kwargs)

        self._heater_range_auto = False
        self._heater_range_temp = [0.03, 0.1, 0.3, 1, 12, 40]
        self._heater_range_curr = [0.316, 1, 3.16, 10, 31.6, 100]
        self._control_channel = 5

        self.add_parameter(name='time',
                           label='System Time',
                           get_cmd='READ:SYS:TIME',
                           get_parser=self._parse_time)

        self.add_parameter(name='action',
                           label='Current action',
                           get_cmd='READ:SYS:DR:ACTN',
                           get_parser=self._parse_action)

        self.add_parameter(name='status',
                           label='Status',
                           get_cmd='READ:SYS:DR:STATUS',
                           get_parser=self._parse_status)

        self.add_parameter(name='pid_control_channel',
                           label='PID control channel',
                           get_cmd=self._get_control_channel,
                           set_cmd=self._set_control_channel,
                           vals=Ints(1, 16))

        self.add_parameter(name='pid_mode',
                           label='PID Mode',
                           get_cmd=partial(self._get_control_param, 'MODE'),
                           set_cmd=partial(self._set_control_param, 'MODE'),
                           val_mapping={'on':  'ON', 'off': 'OFF'})

        self.add_parameter(name='pid_ramp',
                           label='PID ramp enabled',
                           get_cmd=partial(self._get_control_param,
                                           'RAMP:ENAB'),
                           set_cmd=partial(self._set_control_param,
                                           'RAMP:ENAB'),
                           val_mapping={'on':  'ON', 'off': 'OFF'})

        self.add_parameter(name='pid_setpoint',
                           label='PID temperature setpoint',
                           unit='K',
                           get_cmd=partial(self._get_control_param, 'TSET'),
                           set_cmd=partial(self._set_control_param, 'TSET'))

        self.add_parameter(name='pid_rate',
                           label='PID ramp rate',
                           unit='K/min',
                           get_cmd=partial(self._get_control_param,
                                           'RAMP:RATE'),
                           set_cmd=partial(self._set_control_param,
                                           'RAMP:RATE'))

        self.add_parameter(name='pid_range',
                           label='PID heater range',
                           # TODO: The units in the software are mA, how to
                           # do this correctly?
                           unit='mA',
                           get_cmd=partial(self._get_control_param, 'RANGE'),
                           set_cmd=partial(self._set_control_param, 'RANGE'),
                           vals=Enum(*self._heater_range_curr))

        self.add_parameter(name='magnet_status',
                           label='Magnet status',
                           unit='',
                           get_cmd=partial(self._get_control_B_param, 'ACTN'))

        self.add_parameter(name='magnet_sweeprate',
                           label='Magnet sweep rate',
                           unit='T/min',
                           get_cmd=partial(
                               self._get_control_B_param, 'RVST:RATE'),
                           set_cmd=partial(self._set_control_magnet_sweeprate_param))

        self.add_parameter(name='magnet_sweeprate_insta',
                           label='Instantaneous magnet sweep rate',
                           unit='T/min',
                           get_cmd=partial(self._get_control_B_param, 'RFST'))

        self.add_parameter(name='B',
                           label='Magnetic field',
                           unit='T',
                           get_cmd=partial(self._get_control_B_param, 'VECT'))

        self.add_parameter(name='Bx',
                           label='Magnetic field x-component',
                           unit='T',
                           get_cmd=partial(
                               self._get_control_Bcomp_param, 'VECTBx'),
                           set_cmd=partial(self._set_control_Bx_param))

        self.add_parameter(name='By',
                           label='Magnetic field y-component',
                           unit='T',
                           get_cmd=partial(
                               self._get_control_Bcomp_param, 'VECTBy'),
                           set_cmd=partial(self._set_control_By_param))

        self.add_parameter(name='Bz',
                           label='Magnetic field z-component',
                           unit='T',
                           get_cmd=partial(
                               self._get_control_Bcomp_param, 'VECTBz'),
                           set_cmd=partial(self._set_control_Bz_param))

        self.add_parameter(name='magnet_sweep_time',
                           label='Magnet sweep time',
                           unit='T/min',
                           get_cmd=partial(self._get_control_B_param, 'RVST:TIME'))

<<<<<<< HEAD
        self.add_parameter(name='mc_heater_pwr',
                           label='Mixing chamber heater power',
                           unit='W',
                           get_cmd='READ:DEV:H1:HTR:SIG:POWR',
                           set_cmd='SET:DEV:H1:HTR:SIG:POWR:{}',
                           get_parser=self._parse_htr,
                           set_parser=float,
                           vals=Numbers(0, 300000))

        self.add_parameter(name='still_heater_pwr',
                           label='Still heater power',
                           unit='W',
                           get_cmd='READ:DEV:H2:HTR:SIG:POWR',
                           set_cmd='SET:DEV:H2:HTR:SIG:POWR:{}',
                           get_parser=self._parse_htr,
                           set_parser=float,
                           vals=Numbers(0, 300000))

        self.chan_alias = {}
        self.chan_temp_names = {}
=======
        self.chan_alias: Dict[str, str] = {}
        self.chan_temp_names: Dict[str, Dict[str, Optional[str]]] = {}
>>>>>>> 59a2ab5c
        if tmpfile is not None:
            self._get_temp_channel_names(tmpfile)
        self._get_temp_channels()
        self._get_pressure_channels()

        try:
            self._get_named_channels()
        except:
            logging.warning('Ignored an error in _get_named_channels\n' +
                            format_exc())

        self.connect_message()

    def set_B(self, x: float, y: float, z: float, s: float) -> None:
        if 0 < s <= 0.2:
            self.write('SET:SYS:VRM:COO:CART:RVST:MODE:RATE:RATE:' + str(s) +
                       ':VSET:[' + str(x) + ' ' + str(y) + ' ' + str(z) + ']\r\n')
            self.write('SET:SYS:VRM:ACTN:RTOS\r\n')
            t_wait = self.magnet_sweep_time() * 60 + 10
            print('Please wait ' + str(t_wait) + ' seconds for the field sweep...')
            while self.magnet_status() != 'IDLE':
                pass
        else:
            print('Warning: set magnet sweep rate in range (0 , 0.2] T/min')

    def _get_control_B_param(
            self,
            param: str
    ) -> Optional[Union[float, str, List[float]]]:
        cmd = f'READ:SYS:VRM:{param}'
        return self._get_response_value(self.ask(cmd))

    def _get_control_Bcomp_param(
            self,
            param: str
    ) -> Optional[Union[float, str, List[float]]]:
        cmd = f'READ:SYS:VRM:{param}'
        return self._get_response_value(self.ask(cmd[:-2]) + cmd[-2:])

    def _get_response(self, msg: str) -> str:
        return msg.split(':')[-1]

    def _get_response_value(
            self,
            msg: str
    ) -> Optional[Union[float, str, List[float]]]:
        msg = self._get_response(msg)
        if msg.endswith('NOT_FOUND'):
            return None
        elif msg.endswith('IDLE'):
            return 'IDLE'
        elif msg.endswith('RTOS'):
            return 'RTOS'
        elif msg.endswith('Bx'):
            return float(re.findall(r"[-+]?\d*\.\d+|\d+", msg)[0])
        elif msg.endswith('By'):
            return float(re.findall(r"[-+]?\d*\.\d+|\d+", msg)[1])
        elif msg.endswith('Bz'):
            return float(re.findall(r"[-+]?\d*\.\d+|\d+", msg)[2])
        elif len(re.findall(r"[-+]?\d*\.\d+|\d+", msg)) > 1:
            return [float(re.findall(r"[-+]?\d*\.\d+|\d+", msg)[0]), float(re.findall(r"[-+]?\d*\.\d+|\d+", msg)[1]), float(re.findall(r"[-+]?\d*\.\d+|\d+", msg)[2])]
        try:
            return float(re.findall(r"[-+]?\d*\.\d+|\d+", msg)[0])
        except Exception:
            return msg

    def get_idn(self) -> Dict[str, Optional[str]]:
        """ Return the Instrument Identifier Message """
        idstr = self.ask('*IDN?')
        idparts = [p.strip() for p in idstr.split(':', 4)][1:]

        return dict(zip(('vendor', 'model', 'serial', 'firmware'), idparts))

    def _get_control_channel(self, force_get: bool = False) -> int:

        # verify current channel
        if self._control_channel and not force_get:
            tempval = self.ask(
                f'READ:DEV:T{self._control_channel}:TEMP:LOOP:MODE')
            if not tempval.endswith('NOT_FOUND'):
                return self._control_channel

        # either _control_channel is not set or wrong
        for i in range(1, 17):
            tempval = self.ask(f'READ:DEV:T{i}:TEMP:LOOP:MODE')
            if not tempval.endswith('NOT_FOUND'):
                self._control_channel = i
                break
        return self._control_channel

    def _set_control_channel(self, channel: int) -> None:
        self._control_channel = channel
        self.write('SET:DEV:T{}:TEMP:LOOP:HTR:H1'.format(
            self._get_control_channel()))

    def _get_control_param(
            self,
            param: str
    ) -> Optional[Union[float, str, List[float]]]:
        chan = self._get_control_channel()
        cmd = f'READ:DEV:T{chan}:TEMP:LOOP:{param}'
        return self._get_response_value(self.ask(cmd))

    def _set_control_param(self, param: str, value: float) -> None:
        chan = self._get_control_channel()
        cmd = f'SET:DEV:T{chan}:TEMP:LOOP:{param}:{value}'
        self.write(cmd)

    def _set_control_magnet_sweeprate_param(self, s: float) -> None:
        if 0 < s <= 0.2:
            x = round(self.Bx(), 4)
            y = round(self.By(), 4)
            z = round(self.Bz(), 4)
            self.write('SET:SYS:VRM:COO:CART:RVST:MODE:RATE:RATE:' + str(s) +
                       ':VSET:[' + str(x) + ' ' + str(y) + ' ' + str(z) + ']\r\n')
        else:
            print(
                'Warning: set sweeprate in range (0 , 0.2] T/min, not setting sweeprate')

    def _set_control_Bx_param(self, x: float) -> None:
        s = self.magnet_sweeprate()
        y = round(self.By(), 4)
        z = round(self.Bz(), 4)
        self.write('SET:SYS:VRM:COO:CART:RVST:MODE:RATE:RATE:' + str(s) +
                   ':VSET:[' + str(x) + ' ' + str(y) + ' ' + str(z) + ']\r\n')
        self.write('SET:SYS:VRM:ACTN:RTOS\r\n')
        # just to give an time estimate, +10s for overhead
        t_wait = self.magnet_sweep_time() * 60 + 10
        print('Please wait ' + str(t_wait) + ' seconds for the field sweep...')
        while self.magnet_status() != 'IDLE':
            pass

    def _set_control_By_param(self, y: float) -> None:
        s = self.magnet_sweeprate()
        x = round(self.Bx(), 4)
        z = round(self.Bz(), 4)
        self.write('SET:SYS:VRM:COO:CART:RVST:MODE:RATE:RATE:' + str(s) +
                   ':VSET:[' + str(x) + ' ' + str(y) + ' ' + str(z) + ']\r\n')
        self.write('SET:SYS:VRM:ACTN:RTOS\r\n')
        # just to give an time estimate, +10s for overhead
        t_wait = self.magnet_sweep_time() * 60 + 10
        print('Please wait ' + str(t_wait) + ' seconds for the field sweep...')
        while self.magnet_status() != 'IDLE':
            pass

    def _set_control_Bz_param(self, z: float) -> None:
        s = self.magnet_sweeprate()
        x = round(self.Bx(), 4)
        y = round(self.By(), 4)
        self.write('SET:SYS:VRM:COO:CART:RVST:MODE:RATE:RATE:' + str(s) +
                   ':VSET:[' + str(x) + ' ' + str(y) + ' ' + str(z) + ']\r\n')
        self.write('SET:SYS:VRM:ACTN:RTOS\r\n')
        # just to give an time estimate, +10s for overhead
        t_wait = self.magnet_sweep_time() * 60 + 10
        print('Please wait ' + str(t_wait) + ' seconds for the field sweep...')
        while self.magnet_status() != 'IDLE':
            pass

    def _get_named_channels(self) -> None:
        allchans_str = self.ask('READ:SYS:DR:CHAN')
        allchans = allchans_str.replace('STAT:SYS:DR:CHAN:', '', 1).split(':')
        for ch in allchans:
            msg = 'READ:SYS:DR:CHAN:%s' % ch
            rep = self.ask(msg)
            if 'INVALID' not in rep and 'NONE' not in rep:
                alias, chan = rep.split(':')[-2:]
                self.chan_alias[alias] = chan
                self.add_parameter(name=alias,
                                   unit='K',
                                   get_cmd='READ:DEV:%s:TEMP:SIG:TEMP' % chan,
                                   get_parser=self._parse_temp)

    def _get_pressure_channels(self) -> None:
        chan_pressure_list = []
        for i in range(1, 7):
            chan = 'P%d' % i
            chan_pressure_list.append(chan)
            self.add_parameter(name=chan,
                               unit='bar',
                               get_cmd='READ:DEV:%s:PRES:SIG:PRES' % chan,
                               get_parser=self._parse_pres)
        self.chan_pressure = set(chan_pressure_list)

    def _get_temp_channel_names(self, file: str) -> None:
        config = configparser.ConfigParser()
        with open(file, encoding='utf16') as f:
            next(f)
            config.read_file(f)

        for section in config.sections():
            options = config.options(section)
            namestr = '"m_lpszname"'
            if namestr in options:
                chan_number = int(section.split('\\')[-1].split('[')[-1]) + 1
                # the names used in the register file are base 0 but the api and the gui
                # uses base one names so add one
                chan = 'T' + str(chan_number)
                name = config.get(section, '"m_lpszname"').strip("\"")
                self.chan_temp_names[chan] = {'name': name, 'value': None}

    def _get_temp_channels(self) -> None:
        chan_temps_list = []
        for i in range(1, 17):
            chan = 'T%d' % i
            chan_temps_list.append(chan)
            self.add_parameter(name=chan,
                               unit='K',
                               get_cmd='READ:DEV:%s:TEMP:SIG:TEMP' % chan,
                               get_parser=self._parse_temp)
        self.chan_temps = set(chan_temps_list)

    def _parse_action(self, msg: str) -> str:
        """ Parse message and return action as a string

        Args:
            msg: message string
        Returns
            action: string describing the action
        """
        action = msg[17:]
        if action == 'PCL':
            action = 'Precooling'
        elif action == 'EPCL':
            action = 'Empty precool loop'
        elif action == 'COND':
            action = 'Condensing'
        elif action == 'NONE':
            if self.MC.get() < 2:
                action = 'Circulating'
            else:
                action = 'Idle'
        elif action == 'COLL':
            action = 'Collecting mixture'
        else:
            action = 'Unknown'
        return action

    def _parse_status(self, msg: str) -> str:
        return msg[19:]

    def _parse_time(self, msg: str) -> str:
        return msg[14:]

    def _parse_temp(self, msg: str) -> Optional[float]:
        if 'NOT_FOUND' in msg:
            return None
        return float(msg.split('SIG:TEMP:')[-1].strip('K'))

    def _parse_pres(self, msg: str) -> Optional[float]:
        if 'NOT_FOUND' in msg:
            return None
        return float(msg.split('SIG:PRES:')[-1].strip('mB')) * 1e3

<<<<<<< HEAD
    def _parse_htr(self, msg):
        if 'NOT_FOUND' in msg:
            return None
        return float(msg.split('SIG:POWR:')[-1].strip('uW'))/1e6

    def _recv(self):
        return super()._recv().rstrip()

class Triton300(Triton):
    '''
    Triton 300 Driver.
    
    Automatically adjust heater range for Triton 300
    '''
    
    def __init__(self, name, address=None, port=None, terminator='\r\n',
                tmpfile=None, timeout=20, **kwargs):
    
        super().__init__(name, address=address, port=port,
                        terminator=terminator, timeout=timeout, **kwargs)
                    
        self.add_parameter(name='pid_setpoint_autorange',
                    label='PID temperature setpoint',
                    unit='K',
                    get_cmd=partial(self._get_control_param, 'TSET'),
                    set_cmd=self._set_pid_setpoint_autorange )

    def _set_pid_setpoint_autorange(self, temp):
        ''' Set the PID setpoint, automatically adjusting the heater range
        '''
        if(temp < 0.065):
            self._set_control_param('RANGE', 1)
        elif(temp < 0.15):
            self._set_control_param('RANGE', 3.16)
        elif(temp < 0.5):
            self._set_control_param('RANGE', 10)
        elif( temp < 1):
            self._set_control_param('RANGE', 31.6)
        else :
            self._set_control_param('RANGE', 100.0 )

        self._set_control_param('TSET', temp)
=======
    def _recv(self) -> str:
        return super()._recv().rstrip()
>>>>>>> 59a2ab5c
<|MERGE_RESOLUTION|>--- conflicted
+++ resolved
@@ -150,7 +150,6 @@
                            unit='T/min',
                            get_cmd=partial(self._get_control_B_param, 'RVST:TIME'))
 
-<<<<<<< HEAD
         self.add_parameter(name='mc_heater_pwr',
                            label='Mixing chamber heater power',
                            unit='W',
@@ -169,12 +168,8 @@
                            set_parser=float,
                            vals=Numbers(0, 300000))
 
-        self.chan_alias = {}
-        self.chan_temp_names = {}
-=======
         self.chan_alias: Dict[str, str] = {}
         self.chan_temp_names: Dict[str, Dict[str, Optional[str]]] = {}
->>>>>>> 59a2ab5c
         if tmpfile is not None:
             self._get_temp_channel_names(tmpfile)
         self._get_temp_channels()
@@ -428,13 +423,12 @@
             return None
         return float(msg.split('SIG:PRES:')[-1].strip('mB')) * 1e3
 
-<<<<<<< HEAD
     def _parse_htr(self, msg):
         if 'NOT_FOUND' in msg:
             return None
         return float(msg.split('SIG:POWR:')[-1].strip('uW'))/1e6
 
-    def _recv(self):
+    def _recv(self) -> str:
         return super()._recv().rstrip()
 
 class Triton300(Triton):
@@ -470,8 +464,4 @@
         else :
             self._set_control_param('RANGE', 100.0 )
 
-        self._set_control_param('TSET', temp)
-=======
-    def _recv(self) -> str:
-        return super()._recv().rstrip()
->>>>>>> 59a2ab5c
+        self._set_control_param('TSET', temp)