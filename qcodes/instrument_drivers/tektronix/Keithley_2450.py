--- conflicted
+++ resolved
@@ -1,787 +1,3 @@
-<<<<<<< HEAD
-from types import TracebackType
-from typing import Any, Dict, List, Optional, Type, Union, cast, Set
-
-import numpy as np
-from qcodes import InstrumentChannel, ParameterWithSetpoints, VisaInstrument
-from qcodes.instrument.parameter import invert_val_mapping
-from qcodes.utils.helpers import create_on_off_val_mapping
-from qcodes.utils.validators import Arrays, Enum, Ints, Lists, Numbers
-
-
-class ParameterWithSetpointsCustomized(ParameterWithSetpoints):
-    """
-    While the parent class ParameterWithSetpoints only support numerical data
-    (in the format of "Arrays"), the newly added "_user_selected_data" will
-    include extra fields which may contain string type, in addition to the
-    numerical values, which can be obtained by the get_cmd of the parent class.
-
-    This customized class is used for the "sweep" parameter.
-    """
-    _user_selected_data: Optional[List[Any]] = None
-
-    def get_selected(self) -> Optional[List[Any]]:
-        return self._user_selected_data
-
-
-class Buffer2450(InstrumentChannel):
-    """
-    Treat the reading buffer as a submodule, similar to Sense and Source
-    """
-    default_buffer = {"defbuffer1", "defbuffer2"}
-
-    buffer_elements = {
-        "date": "DATE",
-        "measurement_formatted": "FORMatted",
-        "fractional_seconds": "FRACtional",
-        "measurement": "READing",
-        "relative_time": "RELative",
-        "seconds": "SEConds",
-        "source_value": "SOURce",
-        "source_value_formatted": "SOURFORMatted",
-        "source_value_status": "SOURSTATus",
-        "source_value_unit": "SOURUNIT",
-        "measurement_status": "STATus",
-        "time": "TIME",
-        "timestamp": "TSTamp",
-        "measurement_unit": "UNIT"
-    }
-
-    inverted_buffer_elements = invert_val_mapping(buffer_elements)
-
-    def __init__(
-            self,
-            parent: 'Keithley2450',
-            name: str,
-            size: Optional[int] = None,
-            style: str = ''
-    ) -> None:
-        super().__init__(parent, name)
-        self.buffer_name = name
-        self._size = size
-        self.style = style
-
-        if self.buffer_name not in self.default_buffer:
-            # when making a new buffer, the "size" parameter is required.
-            if size is None:
-                raise TypeError(
-                    "buffer() missing 1 required positional argument: 'size'"
-                )
-            self.write(
-                f":TRACe:MAKE '{self.buffer_name}', {self._size}, {self.style}"
-            )
-        else:
-            # when referring to default buffer, "size" parameter is not needed.
-            if size is not None:
-                self.log.warning(
-                    f"Please use method 'size()' to resize default buffer "
-                    f"{self.buffer_name} size to {self._size}."
-                )
-
-        self.add_parameter(
-            "size",
-            get_cmd=f":TRACe:POINts? '{self.buffer_name}'",
-            set_cmd=f":TRACe:POINts {{}}, '{self.buffer_name}'",
-            get_parser=int,
-            docstring="The number of readings a buffer can store."
-        )
-
-        self.add_parameter(
-            "number_of_readings",
-            get_cmd=f":TRACe:ACTual? '{self.buffer_name}'",
-            get_parser=int,
-            docstring="To get the number of readings in the reading buffer."
-        )
-
-        self.add_parameter(
-            "elements",
-            get_cmd=None,
-            get_parser=self.from_scpi_to_name,
-            set_cmd=None,
-            set_parser=self.from_name_to_scpi,
-            vals=Lists(Enum(*list(self.buffer_elements.keys()))),
-            docstring="List of buffer elements to read."
-        )
-
-    def from_name_to_scpi(self, element_names: List[str]) -> List[str]:
-        return [self.buffer_elements[element] for element in element_names]
-
-    def from_scpi_to_name(self, element_scpis: List[str]) -> List[str]:
-        if element_scpis is None:
-            return []
-        return [
-            self.inverted_buffer_elements[element] for element in element_scpis
-        ]
-
-    def __enter__(self) -> "Buffer2450":
-        return self
-
-    def __exit__(self, exception_type: Optional[Type[BaseException]],
-                 value: Optional[BaseException],
-                 traceback: Optional[TracebackType]) -> None:
-        self.delete()
-
-    @property
-    def available_elements(self) -> Set[str]:
-        return set(self.buffer_elements.keys())
-
-    def get_last_reading(self) -> str:
-        """
-        This method requests the latest reading from a reading buffer.
-
-        """
-        if not self.elements():
-            return self.ask(f":FETCh? '{self.buffer_name}'")
-        fetch_elements = [
-            self.buffer_elements[element] for element in self.elements()
-        ]
-        return self.ask(
-            f":FETCh? '{self.buffer_name}', {','.join(fetch_elements)}"
-        )
-
-    def get_data(
-            self,
-            start_idx: int,
-            end_idx: int,
-            readings_only: bool = False
-    ) -> List[Any]:
-        """
-        This command returns specified data elements from reading buffer.
-
-        Args:
-            start_idx: beginning index of the buffer to return
-            end_idx: ending index of the buffer to return
-            readings_only: a flag to temporarily disable the elements and
-                output only the numerical readings
-
-        Returns:
-            data elements from the reading buffer
-
-        """
-        if (not self.elements()) or readings_only:
-            raw_data = self.ask(f":TRACe:DATA? {start_idx}, {end_idx}, "
-                                f"'{self.buffer_name}'")
-            return [float(i) for i in raw_data.split(",")]
-        elements = \
-            [self.buffer_elements[element] for element in self.elements()]
-        raw_data_with_extra = self.ask(f":TRACe:DATA? {start_idx}, "
-                                       f"{end_idx}, "
-                                       f"'{self.buffer_name}', "
-                                       f"{','.join(elements)}")
-        return raw_data_with_extra.split(",")
-
-    def clear_buffer(self) -> None:
-        """
-        Clear the data in the buffer
-        """
-        self.write(f":TRACe:CLEar '{self.buffer_name}'")
-
-    def trigger_start(self) -> None:
-        """
-        This method makes readings using the active measure function and
-        stores them in a reading buffer.
-        """
-        self.write(f":TRACe:TRIGger '{self.buffer_name}'")
-
-    def delete(self) -> None:
-        if self.buffer_name not in self.default_buffer:
-            self.parent.submodules.pop(f"_buffer_{self.buffer_name}")
-            self.parent.buffer_name("defbuffer1")
-            self.write(f":TRACe:DELete '{self.buffer_name}'")
-
-
-class Sense2450(InstrumentChannel):
-    """
-    The sense module of the Keithley 2450 SMU.
-
-    Args:
-        parent
-        name
-        proper_function: This can be one of either "current", "voltage"
-            or "resistance". All parameters and methods in this submodule
-            should only be accessible to the user if
-            self.parent.sense_function.get() == self._proper_function. We
-            ensure this through the 'sense' property on the main driver class
-            which returns the proper submodule for any given function mode
-    """
-
-    function_modes = {
-        "current": {
-            "name": '"CURR:DC"',
-            "unit": "A",
-            "range_vals": Numbers(10E-9, 1)
-        },
-        "resistance": {
-            "name": '"RES"',
-            "unit": "Ohm",
-            "range_vals": Numbers(20, 200E6)
-        },
-        "voltage": {
-            "name": '"VOLT:DC"',
-            "unit": "V",
-            "range_vals": Numbers(0.02, 200)
-        }
-    }
-
-    def __init__(self, parent: 'Keithley2450', name: str, proper_function: str) -> None:
-        super().__init__(parent, name)
-        self._proper_function = proper_function
-        range_vals = self.function_modes[self._proper_function]["range_vals"]
-        unit = self.function_modes[self._proper_function]["unit"]
-
-        self.function = self.parent.sense_function
-
-        self.add_parameter(
-            "four_wire_measurement",
-            set_cmd=f":SENSe:{self._proper_function}:RSENse {{}}",
-            get_cmd=f":SENSe:{self._proper_function}:RSENse?",
-            val_mapping=create_on_off_val_mapping(on_val="1", off_val="0")
-        )
-
-        self.add_parameter(
-            "range",
-            set_cmd=f":SENSe:{self._proper_function}:RANGe {{}}",
-            get_cmd=f":SENSe:{self._proper_function}:RANGe?",
-            vals=range_vals,
-            get_parser=float,
-            unit=unit
-        )
-
-        self.add_parameter(
-            "auto_range",
-            set_cmd=f":SENSe:{self._proper_function}:RANGe:AUTO {{}}",
-            get_cmd=f":SENSe:{self._proper_function}:RANGe:AUTO?",
-            val_mapping=create_on_off_val_mapping(on_val="1", off_val="0")
-        )
-
-        self.add_parameter(
-            self._proper_function,
-            get_cmd=self._measure,
-            get_parser=float,
-            unit=unit,
-            snapshot_value=False
-        )
-
-        self.add_parameter(
-            "sweep",
-            label=self._proper_function,
-            get_cmd=self._measure_sweep,
-            unit=unit,
-            vals=Arrays(shape=(self.parent.npts,)),
-            parameter_class=ParameterWithSetpointsCustomized
-        )
-
-        self.add_parameter(
-            "nplc",
-            get_cmd=f":SENSe:{self._proper_function}:NPLCycles?",
-            set_cmd=f":SENSe:{self._proper_function}:NPLCycles {{}}",
-            vals=Numbers(0.001, 10)
-        )
-
-        self.add_parameter(
-            'user_number',
-            get_cmd=None,
-            set_cmd=None,
-            initial_value=1,
-            vals=Ints(1, 5)
-        )
-
-        self.add_parameter(
-            "user_delay",
-            get_cmd=self._get_user_delay,
-            set_cmd=self._set_user_delay,
-            get_parser=float,
-            vals=Numbers(0, 1e4)
-        )
-
-        self.add_parameter(
-            'auto_zero_enabled',
-            get_cmd=f":SENSe:{self._proper_function}:AZERo?",
-            set_cmd=f":SENSe:{self._proper_function}:AZERo {{}}",
-            val_mapping=create_on_off_val_mapping(on_val="1", off_val="0"),
-            docstring="This command enables or disables automatic updates to"
-                      "the internal reference measurements (autozero) of the"
-                      "instrument."
-        )
-
-        self.add_parameter(
-            'count',
-            get_cmd=":SENSe:COUNt?",
-            set_cmd=":SENSe:COUNt {}",
-            docstring="The number of measurements to make when a measurement "
-                      "is requested."
-        )
-
-    def _measure(self) -> Union[float, str]:
-        if not self.parent.output_enabled():
-            raise RuntimeError("Output needs to be on for a measurement")
-        buffer_name = self.parent.buffer_name()
-        return float(self.ask(f":MEASure? '{buffer_name}'"))
-
-    def _measure_sweep(self) -> np.ndarray:
-
-        source = cast(Source2450, self.parent.source)
-        source.sweep_start()
-        buffer_name = self.parent.buffer_name()
-        buffer = cast(
-            Buffer2450, self.parent.submodules[f"_buffer_{buffer_name}"]
-        )
-        end_idx = self.parent.npts()
-        raw_data = buffer.get_data(1, end_idx, readings_only=True)
-        raw_data_with_extra = buffer.get_data(1, end_idx)
-        self.parent.sense.sweep._user_selected_data = raw_data_with_extra
-        # Clear the trace so we can be assured that a subsequent measurement
-        # will not be contaminated with data from this run.
-        buffer.clear_buffer()
-        return np.array([float(i) for i in raw_data])
-
-    def auto_zero_once(self) -> None:
-        """
-        This command causes the instrument to refresh the reference and zero
-        measurements once.
-        """
-        self.write(":SENSe:AZERo:ONCE")
-
-    def clear_trace(self, buffer_name: str = "defbuffer1") -> None:
-        """
-        Clear the data buffer
-        """
-        self.write(f":TRACe:CLEar '{buffer_name}'")
-
-    def _get_user_delay(self) -> str:
-        get_cmd = f":SENSe:{self._proper_function}:DELay:USER" \
-                  f"{self.user_number()}?"
-        return self.ask(get_cmd)
-
-    def _set_user_delay(self, value: float) -> None:
-        set_cmd = f":SENSe:{self._proper_function}:DELay:USER" \
-                  f"{self.user_number()} {value}"
-        self.write(set_cmd)
-
-
-class Source2450(InstrumentChannel):
-    """
-    The source module of the Keithley 2450 SMU.
-
-    Args:
-        parent
-        name
-        proper_function: This can be one of either "current" or "voltage"
-            All parameters and methods in this submodule should only be
-            accessible to the user if
-            self.parent.source_function.get() == self._proper_function. We
-            ensure this through the 'source' property on the main driver class
-            which returns the proper submodule for any given function mode
-    """
-    function_modes = {
-        "current": {
-            "name": "CURR",
-            "unit": "A",
-            "range_vals": Numbers(-1, 1)
-        },
-        "voltage": {
-            "name": "VOLT",
-            "unit": "V",
-            "range_vals": Numbers(-200, 200)
-        }
-    }
-
-    def __init__(self, parent: 'Keithley2450', name: str, proper_function: str) -> None:
-        super().__init__(parent, name)
-        self._proper_function = proper_function
-        range_vals = self.function_modes[self._proper_function]["range_vals"]
-        unit = self.function_modes[self._proper_function]["unit"]
-
-        self.function = self.parent.source_function
-        self._sweep_arguments: Dict[str, Union[float, int, str]] = {}
-
-        self.add_parameter(
-            "range",
-            set_cmd=f":SOUR:{self._proper_function}:RANGe {{}}",
-            get_cmd=f":SOUR:{self._proper_function}:RANGe?",
-            vals=range_vals,
-            get_parser=float,
-            unit=unit
-        )
-
-        self.add_parameter(
-            "auto_range",
-            set_cmd=f":SOURce:{self._proper_function}:RANGe:AUTO {{}}",
-            get_cmd=f":SOURce:{self._proper_function}:RANGe:AUTO?",
-            val_mapping=create_on_off_val_mapping(on_val="1", off_val="0")
-        )
-
-        limit_cmd = {"current": "VLIM", "voltage": "ILIM"}[self._proper_function]
-        self.add_parameter(
-            "limit",
-            set_cmd=f"SOUR:{self._proper_function}:{limit_cmd} {{}}",
-            get_cmd=f"SOUR:{self._proper_function}:{limit_cmd}?",
-            get_parser=float,
-            unit=unit
-        )
-
-        self.add_parameter(
-            "limit_tripped",
-            get_cmd=f":SOUR:{self._proper_function}:{limit_cmd}:TRIPped?",
-            val_mapping={True: 1, False: 0}
-        )
-
-        self.add_parameter(
-            self._proper_function,
-            set_cmd=f"SOUR:{self._proper_function} {{}}",
-            get_cmd=f"SOUR:{self._proper_function}?",
-            get_parser=float,
-            unit=unit,
-            snapshot_value=False
-        )
-
-        self.add_parameter(
-            "sweep_axis",
-            label=self._proper_function,
-            get_cmd=self.get_sweep_axis,
-            vals=Arrays(shape=(self.parent.npts,)),
-            unit=unit
-        )
-
-        self.add_parameter(
-            "delay",
-            get_cmd=f":SOURce:{self._proper_function}:DELay?",
-            set_cmd=f":SOURce:{self._proper_function}:DELay {{}}",
-            vals=Numbers(0, 1e4)
-        )
-
-        self.add_parameter(
-            'user_number',
-            get_cmd=None,
-            set_cmd=None,
-            initial_value=1,
-            vals=Ints(1, 5)
-        )
-
-        self.add_parameter(
-            "user_delay",
-            get_cmd=self._get_user_delay,
-            set_cmd=self._set_user_delay,
-            vals=Numbers(0, 1e4)
-        )
-
-        self.add_parameter(
-            "auto_delay",
-            get_cmd=f":SOURce:{self._proper_function}:DELay:AUTO?",
-            set_cmd=f":SOURce:{self._proper_function}:DELay:AUTO {{}}",
-            val_mapping=create_on_off_val_mapping(on_val="1", off_val="0")
-        )
-
-        self.add_parameter(
-            "read_back_enabled",
-            get_cmd=f":SOURce:{self._proper_function}:READ:BACK?",
-            set_cmd=f":SOURce:{self._proper_function}:READ:BACK {{}}",
-            val_mapping=create_on_off_val_mapping(on_val="1", off_val="0"),
-            docstring="This command determines if the instrument records the "
-                      "measured source value or the configured source value "
-                      "when making a measurement."
-        )
-
-    def get_sweep_axis(self) -> np.ndarray:
-        if self._sweep_arguments == {}:
-            raise ValueError(
-                "Please setup the sweep before getting values of this parameter"
-            )
-        return np.linspace(
-            start=self._sweep_arguments["start"],
-            stop=self._sweep_arguments["stop"],
-            num=int(self._sweep_arguments["step_count"])
-        )
-
-    def sweep_setup(
-            self,
-            start: float,
-            stop: float,
-            step_count: int,
-            delay: float = 0,
-            sweep_count: int = 1,
-            range_mode: str = "AUTO",
-            fail_abort: str = "ON",
-            dual: str = "OFF",
-            buffer_name: str = "defbuffer1"
-    ) -> None:
-
-        self._sweep_arguments = dict(
-            start=start,
-            stop=stop,
-            step_count=step_count,
-            delay=delay,
-            sweep_count=sweep_count,
-            range_mode=range_mode,
-            fail_abort=fail_abort,
-            dual=dual,
-            buffer_name=buffer_name
-        )
-
-    def sweep_start(self) -> None:
-        """
-        Start a sweep and return when the sweep has finished.
-        Note: This call is blocking
-        """
-        cmd_args = dict(self._sweep_arguments)
-        cmd_args["function"] = self._proper_function
-
-        cmd = ":SOURce:SWEep:{function}:LINear {start},{stop}," \
-              "{step_count},{delay},{sweep_count},{range_mode}," \
-              "{fail_abort},{dual},'{buffer_name}'".format(**cmd_args)
-
-        self.write(cmd)
-        self.write(":INITiate")
-        self.write("*WAI")
-
-    def sweep_reset(self) -> None:
-        self._sweep_arguments = {}
-
-    def _get_user_delay(self) -> float:
-        get_cmd = f":SOURce:{self._proper_function}:DELay:USER" \
-                  f"{self.user_number()}?"
-        return float(self.ask(get_cmd))
-
-    def _set_user_delay(self, value: float) -> None:
-        set_cmd = f":SOURce:{self._proper_function}:DELay:USER" \
-                  f"{self.user_number()} {value}"
-        self.write(set_cmd)
-
-
-class Keithley2450(VisaInstrument):
-    """
-    The QCoDeS driver for the Keithley 2450 SMU
-    """
-
-    def __init__(self, name: str, address: str, **kwargs: Any) -> None:
-
-        super().__init__(name, address, terminator='\n', **kwargs)
-
-        if not self._has_correct_language_mode():
-            self.log.warning(
-                f"The instrument is in an unsupported language mode. "
-                f"Please run `instrument.set_correct_language()` and try to "
-                f"initialize the driver again after an instrument power cycle. "
-                f"No parameters/sub modules will be available on this driver "
-                f"instance"
-            )
-            return
-
-        self.add_parameter(
-            "source_function",
-            set_cmd=self._set_source_function,
-            get_cmd=":SOUR:FUNC?",
-            val_mapping={
-                key: value["name"]
-                for key, value in Source2450.function_modes.items()
-            }
-        )
-
-        self.add_parameter(
-            "sense_function",
-            set_cmd=self._set_sense_function,
-            get_cmd=":SENS:FUNC?",
-            val_mapping={
-                key: value["name"]
-                for key, value in Sense2450.function_modes.items()
-            }
-        )
-
-        self.add_parameter(
-            "terminals",
-            set_cmd="ROUTe:TERMinals {}",
-            get_cmd="ROUTe:TERMinals?",
-            vals=Enum("rear", "front")
-        )
-
-        self.add_parameter(
-            "output_enabled",
-            initial_value="0",
-            set_cmd=":OUTP {}",
-            get_cmd=":OUTP?",
-            val_mapping=create_on_off_val_mapping(on_val="1", off_val="0")
-        )
-
-        self.add_parameter(
-            "line_frequency",
-            get_cmd=":SYSTem:LFRequency?",
-            unit='Hz',
-            docstring="returns the power line frequency setting that is used "
-                      "for NPLC calculations"
-        )
-
-        self.add_parameter(
-            "buffer_name",
-            get_cmd=None,
-            set_cmd=None,
-            docstring="name of the reading buffer in using"
-        )
-
-        # Make a source module for every source function ('current' and 'voltage')
-        for proper_source_function in Source2450.function_modes:
-            self.add_submodule(
-                f"_source_{proper_source_function}",
-                Source2450(self, "source", proper_source_function)
-            )
-
-        # Make a sense module for every sense function ('current', voltage' and 'resistance')
-        for proper_sense_function in Sense2450.function_modes:
-            self.add_submodule(
-                f"_sense_{proper_sense_function}",
-                Sense2450(self, "sense", proper_sense_function)
-            )
-
-        self.buffer_name('defbuffer1')
-        self.buffer(name=self.buffer_name())
-        self.connect_message()
-
-    def _set_sense_function(self, value: str) -> None:
-        """
-        Change the sense function. The property 'sense' will return the
-        sense module appropriate for this function setting.
-
-        We need to ensure that the setpoints of the sweep parameter in the
-        active sense module is correctly set. Normally we would do that
-        with 'self.sense.sweep.setpoints = (self.source.sweep_axis,)'
-
-        However, we cannot call the property 'self.sense', because that property
-        will call `get_latest` on the parameter for which this function
-        (that is '_set_sense_function') is the setter
-        """
-        self.write(f":SENS:FUNC {value}",)
-        sense_function = self.sense_function.inverse_val_mapping[value]
-        sense = self.submodules[f"_sense_{sense_function}"]
-        if not isinstance(sense, Sense2450):
-            raise RuntimeError(f"Expect Sense Module to be of type "
-                               f"Sense2450 got {type(sense)}")
-        sense.sweep.setpoints = (self.source.sweep_axis,)
-
-    def _set_source_function(self, value: str) -> None:
-        """
-        Change the source function. The property 'source' will return the
-        source module appropriate for this function setting.
-
-        We need to ensure that the setpoints of the sweep parameter in the
-        active sense module reflects the change in the source module.
-        Normally we would do that with
-        'self.sense.sweep.setpoints = (self.source.sweep_axis,)'
-
-        However, we cannot call the property 'self.source', because that property
-        will call `get_latest` on the parameter for which this function
-        (that is '_set_source_function') is the setter
-        """
-
-        if self.sense_function() == "resistance":
-            raise RuntimeError(
-                "Cannot change the source function while sense function is in 'resistance' mode"
-            )
-
-        self.write(f":SOUR:FUNC {value}")
-        source_function = self.source_function.inverse_val_mapping[value]
-        source = self.submodules[f"_source_{source_function}"]
-        self.sense.sweep.setpoints = (source.sweep_axis,)
-        if not isinstance(source, Source2450):
-            raise RuntimeError(f"Expect Sense Module to be of type "
-                               f"Source2450 got {type(source)}")
-        # Once the source function has changed,
-        # we cannot trust the sweep setup anymore
-        source.sweep_reset()
-
-    @property
-    def source(self) -> Source2450:
-        """
-        We have different source modules depending on the source function, which can be
-        'current' or 'voltage'
-
-        Return the correct source module based on the source function
-        """
-        source_function = self.source_function.get_latest() or self.source_function()
-        submodule = self.submodules[f"_source_{source_function}"]
-        return cast(Source2450, submodule)
-
-    @property
-    def sense(self) -> Sense2450:
-        """
-        We have different sense modules depending on the sense function, which can be
-        'current', 'voltage' or 'resistance'
-
-        Return the correct source module based on the sense function
-        """
-        sense_function = self.sense_function.get_latest() or self.sense_function()
-        submodule = self.submodules[f"_sense_{sense_function}"]
-        return cast(Sense2450, submodule)
-
-    def buffer(
-            self,
-            name: str,
-            size: Optional[int] = None,
-            style: str = ''
-    ) -> Buffer2450:
-        self.buffer_name(name)
-        if f"_buffer_{name}" in self.submodules:
-            return cast(Buffer2450, self.submodules[f"_buffer_{name}"])
-        new_buffer = Buffer2450(parent=self, name=name, size=size, style=style)
-        self.add_submodule(f"_buffer_{name}", new_buffer)
-        return new_buffer
-
-    def npts(self) -> int:
-        """
-        Get the number of points in the sweep axis
-        """
-        return len(self.source.get_sweep_axis())
-
-    def set_correct_language(self) -> None:
-        """
-        The correct communication protocol is SCPI, make sure this is set
-        """
-        self.write("*LANG SCPI")
-        self.log.warning("Please power cycle the instrument to make the change take effect")
-        # We want the user to be able to instantiate a driver with the same name
-        self.close()
-
-    def _has_correct_language_mode(self) -> bool:
-        """
-        Query if we have the correct language mode
-        """
-        return self.ask("*LANG?") == "SCPI"
-
-    def abort(self) -> None:
-        """
-        This command stops all trigger model commands on the instrument.
-        """
-        self.write(":ABORt")
-
-    def initiate(self) -> None:
-        """
-        This command starts the trigger model.
-        """
-        self.write(":INITiate")
-
-    def wait(self) -> None:
-        """
-        This command postpones the execution of subsequent commands until all
-        previous overlapped commands are finished.
-        """
-        self.write("*WAI")
-
-    def clear_event_register(self) -> None:
-        """
-        This function clears event registers.
-        """
-        self.write(":STATus:CLEar")
-
-    def clear_event_log(self) -> None:
-        """
-        This command clears the event log.
-        """
-        self.write(":SYSTem:CLEar")
-
-    def reset(self) -> None:
-        """
-        Returns instrument to default settings, cancels all pending commands.
-        """
-        self.write("*RST")
-=======
 """
 Alias left for backwards compatibility.
 Keithly drivers have moved to the Keithley module
@@ -797,5 +13,4 @@
 
 Buffer2450 = Keithley2450Buffer
 Sense2450 = Keithley2450Sense
-Source2450 = Keithley2450Source
->>>>>>> 6fafd3fe
+Source2450 = Keithley2450Source