--- conflicted
+++ resolved
@@ -277,43 +277,6 @@
             vals=Numbers(min_value=1, max_value=35)
         )
 
-<<<<<<< HEAD
-    def decode_sensor_status(self, sum_of_codes: int) -> str:
-        """
-        The sensor status is one of the status codes, or a sum thereof. Multiple
-        status are possible as they are not necessarily mutually exclusive.
-
-        args:
-            sum_of_codes (int)
-        """
-        components = list(self.sensor_status_codes.keys())
-        codes = self._get_sum_terms(int(sum_of_codes))
-        return ", ".join([self.sensor_status_codes[k] for k in codes])
-
-    @staticmethod
-    def _get_sum_terms( n ) :
-        """
-        Decompose input into powers of 2 for status parsing
-        >>> _get_sum_terms(components, 96)
-        >>> ...[64, 32]  # This is correct because 96=64+32
-        """
-
-        if n == 0 :
-            l = [ 0 ]
-        else :
-            l = []
-            while n is not 0 :
-                pow2 = int( 2**( np.floor( np.log2( n ) ) ) )
-                l.append( pow2 )
-                n -= pow2
-
-        return l
-
-def gst( n ) :
-
-
-    return l
-=======
     @staticmethod
     def decode_sensor_status(sum_of_codes: int) -> str:
         total_status = Status(sum_of_codes)
@@ -322,7 +285,6 @@
         status_messages = [st.name.replace('_', ' ') for st in Status
                            if st in total_status]
         return ", ".join(status_messages)
->>>>>>> 46d78782
 
     @property
     def curve(self) -> Model_325_Curve:
