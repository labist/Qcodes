"""
This contains an alias of the Lakeshore Model 325 driver.
It will eventually be deprecated and removed
"""

from enum import IntFlag
from itertools import takewhile
from typing import Any, Dict, Iterable, List, Optional, TextIO, Tuple, cast

from qcodes.instrument import ChannelList, InstrumentChannel, VisaInstrument
from qcodes.parameters import Group, GroupParameter
from qcodes.validators import Enum, Numbers

<<<<<<< HEAD
    def __init__(self, parent: 'Model_325', name: str, inp: str) -> None:

        if inp not in ["A", "B"]:
            raise ValueError("Please either specify input 'A' or 'B'")

        super().__init__(parent, name)
        self._input = inp

        self.add_parameter(
            'temperature',
            get_cmd=f'KRDG? {self._input}',
            get_parser=float,
            label='Temperature',
            unit='K'
        )

        self.add_parameter(
            'status',
            get_cmd=f'RDGST? {self._input}',
            get_parser=lambda status: self.decode_sensor_status(int(status)),
            label='Sensor_Status'
        )

        self.add_parameter(
            "type",
            val_mapping={
                "Silicon diode": 0,
                "GaAlAs diode": 1,
                "100 Ohm platinum/250": 2,
                "100 Ohm platinum/500": 3,
                "1000 Ohm platinum": 4,
                "NTC RTD": 5,
                "Thermocouple 25mV": 6,
                "Thermocouple 50 mV": 7,
                "2.5 V, 1 mA": 8,
                "7.5 V, 1 mA": 9
            },
            parameter_class=GroupParameter
        )

        self.add_parameter(
            "compensation",
            vals=Enum(0, 1),
            parameter_class=GroupParameter
        )

        Group(
            [self.type, self.compensation],
            set_cmd=f"INTYPE {self._input}, {{type}}, {{compensation}}",
            get_cmd=f"INTYPE? {self._input}"
        )

        self.add_parameter(
            "curve_index",
            set_cmd=f"INCRV {self._input}, {{}}",
            get_cmd=f"INCRV? {self._input}",
            get_parser=int,
            vals=Numbers(min_value=1, max_value=35)
        )

    @staticmethod
    def decode_sensor_status(sum_of_codes: int) -> str:
        total_status = Status(sum_of_codes)
        if sum_of_codes == 0:
            return "OK"
        status_messages = [
            st.name.replace("_", " ")
            for st in Status
            if st in total_status and st.name is not None
        ]
        return ", ".join(status_messages)

    @property
    def curve(self) -> Model_325_Curve:
        parent = cast(Model_325, self.parent)
        return Model_325_Curve(parent,  self.curve_index())


class Model_325_Heater(InstrumentChannel):
    """
    Heater control for the Lakeshore 325.

    Args:
        parent (Model_325): The instrument this heater belongs to
        name (str)
        loop (int): Either 1 or 2
    """
    def __init__(self, parent: 'Model_325', name: str, loop: int) -> None:

        if loop not in [1, 2]:
            raise ValueError("Please either specify loop 1 or 2")

        super().__init__(parent, name)
        self._loop = loop

        self.add_parameter(
            "control_mode",
            get_cmd=f"CMODE? {self._loop}",
            set_cmd=f"CMODE {self._loop},{{}}",
            val_mapping={
                "Manual PID": "1",
                "Zone": "2",
                "Open Loop": "3",
                "AutoTune PID": "4",
                "AutoTune PI": "5",
                "AutoTune P": "6"
            }
        )

        self.add_parameter(
            "input_channel",
            vals=Enum("A", "B"),
            parameter_class=GroupParameter
        )

        self.add_parameter(
            "unit",
            val_mapping={
                "Kelvin": "1",
                "Celsius": "2",
                "Sensor Units": "3"
            },
            parameter_class=GroupParameter
        )

        self.add_parameter(
            'powerup_enable',
            val_mapping={True: 1, False: 0},
            parameter_class=GroupParameter
        )

        self.add_parameter(
            "output_metric",
            val_mapping={
                "current": "1",
                "power": "2",
            },
            parameter_class=GroupParameter
        )

        Group(
            [self.input_channel, self.unit, self.powerup_enable,
             self.output_metric],
            set_cmd=f"CSET {self._loop}, {{input_channel}}, {{unit}}, "
                    f"{{powerup_enable}}, {{output_metric}}",
            get_cmd=f"CSET? {self._loop}"
        )

        self.add_parameter(
            'P',
            vals=Numbers(0, 1000),
            get_parser=float,
            parameter_class=GroupParameter
        )

        self.add_parameter(
            'I',
            vals=Numbers(0, 1000),
            get_parser=float,
            parameter_class=GroupParameter
        )

        self.add_parameter(
            'D',
            vals=Numbers(0, 1000),
            get_parser=float,
            parameter_class=GroupParameter
        )

        Group(
            [self.P, self.I, self.D],
            set_cmd=f'PID {self._loop}, {{P}}, {{I}}, {{D}}',
            get_cmd=f'PID? {self._loop}'
        )

        if self._loop == 1:
            valid_output_ranges = Enum(0, 1, 2)
        else:
            valid_output_ranges = Enum(0, 1)

        self.add_parameter(
            'output_range',
            vals=valid_output_ranges,
            set_cmd=f'RANGE {self._loop}, {{}}',
            get_cmd=f'RANGE? {self._loop}',
            val_mapping={
                "Off": '0',
                "Low (2.5W)": '1',
                "High (25W)": '2'
            }
        )

        self.add_parameter(
            'setpoint',
            vals=Numbers(0, 400),
            get_parser=float,
            set_cmd=f'SETP {self._loop}, {{}}',
            get_cmd=f'SETP? {self._loop}'
        )

        self.add_parameter(
            "ramp_state",
            vals=Enum(0, 1),
            parameter_class=GroupParameter
        )

        self.add_parameter(
            "ramp_rate",
            vals=Numbers(0, 100 / 60 * 1E3),
            unit="mK/s",
            parameter_class=GroupParameter,
            get_parser=lambda v: float(v) / 60 * 1E3,  # We get values in K/min,
            set_parser=lambda v: v * 60 * 1E-3  # Convert to K/min
        )

        Group(
            [self.ramp_state, self.ramp_rate],
            set_cmd=f"RAMP {self._loop}, {{ramp_state}}, {{ramp_rate}}",
            get_cmd=f"RAMP? {self._loop}"
        )

        self.add_parameter(
            "is_ramping",
            get_cmd=f"RAMPST? {self._loop}"
        )

        self.add_parameter(
            "resistance",
            get_cmd=f"HTRRES? {self._loop}",
            set_cmd=f"HTRRES {self._loop}, {{}}",
            val_mapping={
                25: 1,
                50: 2,
            },
            label='Resistance',
            unit="Ohm"
        )

        self.add_parameter(
            "heater_output",
            get_cmd=f"HTR? {self._loop}",
            get_parser=float,
            set_cmd=f"HTR {self._loop}, {{}}",
            vals=Numbers(0, 100),
            label='Heater Output',
            unit="%"
        )
=======
from .Lakeshore_model_325 import LakeshoreModel325Curve as Model_325_Curve
from .Lakeshore_model_325 import LakeshoreModel325Heater as Model_325_Heater
from .Lakeshore_model_325 import LakeshoreModel325Sensor as Model_325_Sensor
from .Lakeshore_model_325 import LakeshoreModel325Status as Status
from .Lakeshore_model_325 import _get_sanitize_data as get_sanitize_data
from .Lakeshore_model_325 import _read_curve_file as read_curve_file
>>>>>>> 6fafd3fe


class Model_325(VisaInstrument):
    """
    Lakeshore Model 325 Temperature Controller Driver
    """

    def __init__(self, name: str, address: str, **kwargs: Any) -> None:
        super().__init__(name, address, terminator="\r\n", **kwargs)

        sensors = ChannelList(
            self, "sensor", Model_325_Sensor, snapshotable=False)

        for inp in ["A", "B"]:
            sensor = Model_325_Sensor(self, f"sensor_{inp}", inp)  # type: ignore[arg-type]
            sensors.append(sensor)
            self.add_submodule(f'sensor_{inp}', sensor)

        self.add_submodule("sensor", sensors.to_channel_tuple())

        heaters = ChannelList(
            self, "heater", Model_325_Heater, snapshotable=False)

        for loop in [1, 2]:
            heater = Model_325_Heater(self, f"heater_{loop}", loop)  # type: ignore[arg-type]
            heaters.append(heater)
            self.add_submodule(f'heater_{loop}', heater)

        self.add_submodule("heater", heaters.to_channel_tuple())

        curves = ChannelList(
            self, "curve", Model_325_Curve, snapshotable=False
        )

        for curve_index in range(1, 35):
            curve = Model_325_Curve(self, curve_index)  # type: ignore[arg-type]
            curves.append(curve)

        self.add_submodule("curve", curves)

        self.connect_message()

    def upload_curve(
            self, index: int, name: str,
            serial_number: str, data_dict: Dict[Any, Any]
    ) -> None:
        """
        Upload a curve to the given index

        Args:
             index: The index to upload the curve to. We can only use
                            indices reserved for user defined curves, 21-35
             name
             serial_number
             data_dict: A dictionary containing the curve data
        """
        if index not in range(21, 36):
            raise ValueError("index value should be between 21 and 35")

        sensor_unit = Model_325_Curve.validate_datadict(data_dict)

        curve = self.curve[index - 1]
        curve.curve_name(name)
        curve.serial_number(serial_number)
        curve.format(f"{sensor_unit}/K")
        curve.set_data(data_dict, sensor_unit=sensor_unit)

    def upload_curve_from_file(self, index: int, file_path: str) -> None:
        """
        Upload a curve from a curve file. Note that we only support
        curve files with extension .330
        """
        if not file_path.endswith(".330"):
            raise ValueError("Only curve files with extension .330 are supported")

        with open(file_path) as curve_file:
            file_data = read_curve_file(curve_file)

        data_dict = get_sanitize_data(file_data)
        name = file_data["metadata"]["Sensor Model"]
        serial_number = file_data["metadata"]["Serial Number"]

        self.upload_curve(index, name, serial_number, data_dict)<|MERGE_RESOLUTION|>--- conflicted
+++ resolved
@@ -11,262 +11,12 @@
 from qcodes.parameters import Group, GroupParameter
 from qcodes.validators import Enum, Numbers
 
-<<<<<<< HEAD
-    def __init__(self, parent: 'Model_325', name: str, inp: str) -> None:
-
-        if inp not in ["A", "B"]:
-            raise ValueError("Please either specify input 'A' or 'B'")
-
-        super().__init__(parent, name)
-        self._input = inp
-
-        self.add_parameter(
-            'temperature',
-            get_cmd=f'KRDG? {self._input}',
-            get_parser=float,
-            label='Temperature',
-            unit='K'
-        )
-
-        self.add_parameter(
-            'status',
-            get_cmd=f'RDGST? {self._input}',
-            get_parser=lambda status: self.decode_sensor_status(int(status)),
-            label='Sensor_Status'
-        )
-
-        self.add_parameter(
-            "type",
-            val_mapping={
-                "Silicon diode": 0,
-                "GaAlAs diode": 1,
-                "100 Ohm platinum/250": 2,
-                "100 Ohm platinum/500": 3,
-                "1000 Ohm platinum": 4,
-                "NTC RTD": 5,
-                "Thermocouple 25mV": 6,
-                "Thermocouple 50 mV": 7,
-                "2.5 V, 1 mA": 8,
-                "7.5 V, 1 mA": 9
-            },
-            parameter_class=GroupParameter
-        )
-
-        self.add_parameter(
-            "compensation",
-            vals=Enum(0, 1),
-            parameter_class=GroupParameter
-        )
-
-        Group(
-            [self.type, self.compensation],
-            set_cmd=f"INTYPE {self._input}, {{type}}, {{compensation}}",
-            get_cmd=f"INTYPE? {self._input}"
-        )
-
-        self.add_parameter(
-            "curve_index",
-            set_cmd=f"INCRV {self._input}, {{}}",
-            get_cmd=f"INCRV? {self._input}",
-            get_parser=int,
-            vals=Numbers(min_value=1, max_value=35)
-        )
-
-    @staticmethod
-    def decode_sensor_status(sum_of_codes: int) -> str:
-        total_status = Status(sum_of_codes)
-        if sum_of_codes == 0:
-            return "OK"
-        status_messages = [
-            st.name.replace("_", " ")
-            for st in Status
-            if st in total_status and st.name is not None
-        ]
-        return ", ".join(status_messages)
-
-    @property
-    def curve(self) -> Model_325_Curve:
-        parent = cast(Model_325, self.parent)
-        return Model_325_Curve(parent,  self.curve_index())
-
-
-class Model_325_Heater(InstrumentChannel):
-    """
-    Heater control for the Lakeshore 325.
-
-    Args:
-        parent (Model_325): The instrument this heater belongs to
-        name (str)
-        loop (int): Either 1 or 2
-    """
-    def __init__(self, parent: 'Model_325', name: str, loop: int) -> None:
-
-        if loop not in [1, 2]:
-            raise ValueError("Please either specify loop 1 or 2")
-
-        super().__init__(parent, name)
-        self._loop = loop
-
-        self.add_parameter(
-            "control_mode",
-            get_cmd=f"CMODE? {self._loop}",
-            set_cmd=f"CMODE {self._loop},{{}}",
-            val_mapping={
-                "Manual PID": "1",
-                "Zone": "2",
-                "Open Loop": "3",
-                "AutoTune PID": "4",
-                "AutoTune PI": "5",
-                "AutoTune P": "6"
-            }
-        )
-
-        self.add_parameter(
-            "input_channel",
-            vals=Enum("A", "B"),
-            parameter_class=GroupParameter
-        )
-
-        self.add_parameter(
-            "unit",
-            val_mapping={
-                "Kelvin": "1",
-                "Celsius": "2",
-                "Sensor Units": "3"
-            },
-            parameter_class=GroupParameter
-        )
-
-        self.add_parameter(
-            'powerup_enable',
-            val_mapping={True: 1, False: 0},
-            parameter_class=GroupParameter
-        )
-
-        self.add_parameter(
-            "output_metric",
-            val_mapping={
-                "current": "1",
-                "power": "2",
-            },
-            parameter_class=GroupParameter
-        )
-
-        Group(
-            [self.input_channel, self.unit, self.powerup_enable,
-             self.output_metric],
-            set_cmd=f"CSET {self._loop}, {{input_channel}}, {{unit}}, "
-                    f"{{powerup_enable}}, {{output_metric}}",
-            get_cmd=f"CSET? {self._loop}"
-        )
-
-        self.add_parameter(
-            'P',
-            vals=Numbers(0, 1000),
-            get_parser=float,
-            parameter_class=GroupParameter
-        )
-
-        self.add_parameter(
-            'I',
-            vals=Numbers(0, 1000),
-            get_parser=float,
-            parameter_class=GroupParameter
-        )
-
-        self.add_parameter(
-            'D',
-            vals=Numbers(0, 1000),
-            get_parser=float,
-            parameter_class=GroupParameter
-        )
-
-        Group(
-            [self.P, self.I, self.D],
-            set_cmd=f'PID {self._loop}, {{P}}, {{I}}, {{D}}',
-            get_cmd=f'PID? {self._loop}'
-        )
-
-        if self._loop == 1:
-            valid_output_ranges = Enum(0, 1, 2)
-        else:
-            valid_output_ranges = Enum(0, 1)
-
-        self.add_parameter(
-            'output_range',
-            vals=valid_output_ranges,
-            set_cmd=f'RANGE {self._loop}, {{}}',
-            get_cmd=f'RANGE? {self._loop}',
-            val_mapping={
-                "Off": '0',
-                "Low (2.5W)": '1',
-                "High (25W)": '2'
-            }
-        )
-
-        self.add_parameter(
-            'setpoint',
-            vals=Numbers(0, 400),
-            get_parser=float,
-            set_cmd=f'SETP {self._loop}, {{}}',
-            get_cmd=f'SETP? {self._loop}'
-        )
-
-        self.add_parameter(
-            "ramp_state",
-            vals=Enum(0, 1),
-            parameter_class=GroupParameter
-        )
-
-        self.add_parameter(
-            "ramp_rate",
-            vals=Numbers(0, 100 / 60 * 1E3),
-            unit="mK/s",
-            parameter_class=GroupParameter,
-            get_parser=lambda v: float(v) / 60 * 1E3,  # We get values in K/min,
-            set_parser=lambda v: v * 60 * 1E-3  # Convert to K/min
-        )
-
-        Group(
-            [self.ramp_state, self.ramp_rate],
-            set_cmd=f"RAMP {self._loop}, {{ramp_state}}, {{ramp_rate}}",
-            get_cmd=f"RAMP? {self._loop}"
-        )
-
-        self.add_parameter(
-            "is_ramping",
-            get_cmd=f"RAMPST? {self._loop}"
-        )
-
-        self.add_parameter(
-            "resistance",
-            get_cmd=f"HTRRES? {self._loop}",
-            set_cmd=f"HTRRES {self._loop}, {{}}",
-            val_mapping={
-                25: 1,
-                50: 2,
-            },
-            label='Resistance',
-            unit="Ohm"
-        )
-
-        self.add_parameter(
-            "heater_output",
-            get_cmd=f"HTR? {self._loop}",
-            get_parser=float,
-            set_cmd=f"HTR {self._loop}, {{}}",
-            vals=Numbers(0, 100),
-            label='Heater Output',
-            unit="%"
-        )
-=======
 from .Lakeshore_model_325 import LakeshoreModel325Curve as Model_325_Curve
 from .Lakeshore_model_325 import LakeshoreModel325Heater as Model_325_Heater
 from .Lakeshore_model_325 import LakeshoreModel325Sensor as Model_325_Sensor
 from .Lakeshore_model_325 import LakeshoreModel325Status as Status
 from .Lakeshore_model_325 import _get_sanitize_data as get_sanitize_data
 from .Lakeshore_model_325 import _read_curve_file as read_curve_file
->>>>>>> 6fafd3fe
 
 
 class Model_325(VisaInstrument):
