import textwrap
from contextlib import ExitStack
from functools import partial
from typing import Sequence, Tuple
from distutils.version import LooseVersion

import numpy as np

import qcodes.utils.validators as vals
from qcodes import VisaInstrument, InstrumentChannel
from qcodes.instrument_drivers.Keysight.private.error_handling import \
    KeysightErrorQueueMixin
from qcodes.instrument.parameter import Parameter, ParameterWithSetpoints
from qcodes.instrument.base import Instrument


class Trigger(InstrumentChannel):
    """Implements triggering parameters and methods of Keysight 344xxA."""

    def __init__(self, parent: '_Keysight_344xxA', name: str, **kwargs):
        super(Trigger, self).__init__(parent, name, **kwargs)

        if self.parent.is_34465A_34470A:
            _max_trigger_count = 1e9
        else:
            _max_trigger_count = 1e6

        self.add_parameter('count',
                           label='Trigger Count',
                           set_cmd='TRIGger:COUNt {}',
                           get_cmd='TRIGger:COUNt?',
                           get_parser=float,
                           vals=vals.MultiType(
                               vals.Numbers(1, _max_trigger_count),
                               vals.Enum('MIN', 'MAX', 'DEF', 'INF')),
                           docstring=textwrap.dedent("""\
            Selects the number of triggers that are accepted by the
            instrument before returning to the "idle" trigger state.

            You can use the specified trigger count in conjunction with
            `sample_count`. In this case, the number of measurements
            returned is the sample count multiplied by the trigger count.

            A variable trigger count is not available from the front panel.
            However, when you return to remote control of the instrument,
            the trigger count returns to the previous value you selected."""))

        self.add_parameter('delay',
                           label='Trigger Delay',
                           unit='s',
                           set_cmd='TRIGger:DELay {}',
                           get_cmd='TRIGger:DELay?',
                           vals=vals.MultiType(vals.Numbers(0, 3600),
                                               vals.Enum('MIN', 'MAX', 'DEF')),
                           get_parser=float,
                           docstring=textwrap.dedent("""\
            Sets the delay between the trigger signal and the first
            measurement. This may be useful in applications where you want
            to allow the input to settle before taking a measurement or for
            pacing a burst of measurements.

            Step size for DC measurements is approximately 1 µs. For AC
            measurements, step size depends on AC bandwidth.

            Selecting a specific trigger delay disables the automatic
            trigger delay."""))

        self.add_parameter('auto_delay_enabled',
                           label='Auto Trigger Delay Enabled',
                           set_cmd='TRIGger:DELay:AUTO {}',
                           get_cmd='TRIGger:DELay:AUTO?',
                           get_parser=int,
                           val_mapping={True: 1, False: 0},
                           docstring=textwrap.dedent("""\
            Disables or enables automatic trigger delay. If enabled,
            the instrument determines the delay based on function, range,
            and integration time or bandwidth.

            Selecting a specific trigger delay using `trigger.delay` disables
            the automatic trigger delay."""))

        self.add_parameter('slope',
                           label='Trigger Slope',
                           set_cmd='TRIGger:SLOPe {}',
                           get_cmd='TRIGger:SLOPe?',
                           vals=vals.Enum('POS', 'NEG'))

        if self.parent.is_34465A_34470A and self.parent.has_DIG:
            self.add_parameter('level',
                               label='Trigger Level',
                               unit='V',
                               set_cmd='TRIGger:LEVel {}',
                               get_cmd='TRIGger:LEVel?',
                               get_parser=float,
                               vals=vals.MultiType(
                                   vals.Numbers(-1000, 1000),
                                   vals.Enum('MIN', 'MAX', 'DEF')),
                               docstring=textwrap.dedent("""\
                Sets the level on which a trigger occurs when level
                triggering is enabled (`trigger.source` set to "INT").

                Note that for 100 mV to 100 V ranges and autorange is off,
                the trigger level can only be set within ±120% of the
                range."""))

        _trigger_source_docstring = textwrap.dedent("""\
            Selects the trigger source for measurements.

            IMMediate: The trigger signal is always present. When you place
                the instrument in the "wait-for-trigger" state, the trigger is
                issued immediately.

            BUS: The instrument is triggered by `trigger.force` method of this
                driver once the DMM is in the "wait-for-trigger" state.

            EXTernal: The instrument accepts hardware triggers applied to
                the rear-panel Ext Trig input and takes the specified number
                of measurements (`sample_count`), each time a TTL pulse
                specified by `trigger.slope` is received. If the
                instrument receives an external trigger before it is ready,
                it buffers one trigger.""")
        _trigger_source_vals = vals.Enum('IMM', 'EXT', 'BUS')

        if self.parent.has_DIG:
            _trigger_source_vals = vals.Enum('IMM', 'EXT', 'BUS', 'INT')
            # extra empty lines are needed for readability of the docstring
            _trigger_source_docstring += textwrap.dedent("""\


            INTernal: Provides level triggering capability. To trigger on a
                level on the input signal, select INTernal for the source,
                and set the level and slope with the `trigger.level` and
                `trigger.slope` parameters.""")

        self.add_parameter('source',
                           label='Trigger Source',
                           set_cmd='TRIGger:SOURce {}',
                           get_cmd='TRIGger:SOURce?',
                           vals=_trigger_source_vals,
                           docstring=_trigger_source_docstring)

    def force(self) -> None:
        """Triggers the instrument if `trigger.source` is "BUS"."""
        self.write('*TRG')


class Sample(InstrumentChannel):
    """Implements sampling parameters of Keysight 344xxA."""

    def __init__(self, parent: '_Keysight_344xxA', name: str, **kwargs):
        super(Sample, self).__init__(parent, name, **kwargs)

        if self.parent.is_34465A_34470A:
            _max_sample_count = int(1e9)
        elif self.parent.model == "34410A":
            _max_sample_count = 50_000
        else:
            _max_sample_count = int(1e6)

        self.add_parameter('count',
                           label='Sample Count',
                           set_cmd='SAMPle:COUNt {}',
                           get_cmd='SAMPle:COUNt?',
                           vals=vals.MultiType(
                               vals.Numbers(1, _max_sample_count),
                               vals.Enum('MIN', 'MAX', 'DEF')),
                           get_parser=int,
                           docstring=textwrap.dedent("""\
            Specifies the number of measurements (samples) the instrument
            takes per trigger.

            MAX selects 1 billion readings. However, when pretrigger is
            selected, the maximum is 50,000 readings (without the MEM
            option) or 2,000,000 readings (with the MEM option)"""))

        if self.parent.has_DIG:
            if self.parent.has_MEM:
                _max_pretrig_count = int(2e6) - 1
            else:
                _max_pretrig_count = int(5e4) - 1

            self.add_parameter('pretrigger_count',
                               label='Sample Pretrigger Count',
                               set_cmd='SAMPle:COUNt:PRETrigger {}',
                               get_cmd='SAMPle:COUNt:PRETrigger?',
                               vals=vals.MultiType(
                                   vals.Numbers(0, _max_pretrig_count),
                                   vals.Enum('MIN', 'MAX', 'DEF')),
                               get_parser=int,
                               docstring=textwrap.dedent("""\
                Allows collection of the data being digitized the trigger.
                Reserves memory for pretrigger samples up to the specified
                num. of pretrigger samples.

                Note that the maximum number of pretrigger counts is bounded
                by the current number of sample counts as specified via the
                ``sample.count`` parameter. Refer to the doc of the
                ``sample.count`` parameter for information on the maximum
                number of sample counts."""))

        if self.parent.is_34465A_34470A:
            self.add_parameter('source',
                               label='Sample Timing Source',
                               set_cmd='SAMPle:SOURce {}',
                               get_cmd='SAMPle:SOURce?',
                               vals=vals.Enum('IMM', 'TIM'),
                               docstring=('Determines sampling time, '
                                          'immediate or using `sample.timer`'))

        self.add_parameter('timer',
                           label='Sample Timer',
                           set_cmd='SAMPle:TIMer {}',
                           get_cmd='SAMPle:TIMer?',
                           unit='s',
                           vals=vals.MultiType(vals.Numbers(0, 3600),
                                               vals.Enum('MIN', 'MAX', 'DEF')),
                           get_parser=float,
                           docstring=textwrap.dedent("""\
            The value is rounded by the instrument to the nearest step. For DC
            measurements, the step size is 1 µs. For AC measurements,
            it is AC bandwidth dependent.

            Special values are: MIN - recommended minimum, MAX - maximum,
            DEF - default. In order to obtain the actual value of the
            parameter that gets set when setting it to one of these special
            values, just call the get method of the parameter, or use
            corresponding parameters in this driver,
            like `sample.timer_minimum`.

            Specifying a value that is between the absolute minimum (assumes
            no range changes) and the recommended minimum value,
            may generate a timing violation error when making measurements.

            Applying a value less than the absolute minimum will generate an
            error."""))

        self.add_parameter('timer_minimum',
                           label='Minimal recommended sample time',
                           get_cmd='SAMPle:TIMer? MIN',
                           get_parser=float,
                           unit='s',
                           docstring=textwrap.dedent("""\
            This value is measurement dependent. It depends on such things
            as the integration time, autozero on or off, autorange on or
            off, and the measurement range. Basically, the minimum is
            automatically determined by the instrument so that the sample
            interval is always greater than the sampling time.

            Since the minimum value changes depending on configuration, a
            command order dependency exists. You must completely configure
            the measurement before setting the sample timer to minimum,
            or you may generate an error. A complete configuration includes
            such things as math statistics or scaling.

            When using autorange, the minimum value is the recommended value,
            not the absolute minimum value. With autorange enabled, minimum
            value is calculated assuming a single range change will occur
            for every measurement (not multiple ranges, just one range up or
            down per measurement)."""))


class Display(InstrumentChannel):
    """Implements interaction with the display of Keysight 344xxA."""

    def __init__(self, parent: '_Keysight_344xxA', name: str, **kwargs):
        super(Display, self).__init__(parent, name, **kwargs)

        self.add_parameter('enabled',
                           label='Display enabled',
                           set_cmd='DISPlay:STATe {}',
                           get_cmd='DISPlay:STATe?',
                           val_mapping={True: 1, False: 0},
                           docstring=textwrap.dedent("""\
            Disables or enables the front panel display. When disabled,
            the display dims, and all annunciators are disabled. However,
            the screen remains on.

            Disabling the display improves command execution speed from the
            remote interface and provides basic security.

            Displaying text with `display.text` parameter will work even
            when the display is disabled."""))

        self.add_parameter('text',
                           label='Display text',
                           set_cmd='DISPLAY:TEXT "{}"',
                           get_cmd='DISPLAY:TEXT?',
                           initial_value="",
                           get_parser=lambda s: s.strip('"'),
                           vals=vals.Strings(),
                           docstring=textwrap.dedent("""\
            Displays the given text on the screen. Specifying empty string
            moves the display back to its normal state. The same can be
            achieved by calling `display.clear`."""))

    def clear(self) -> None:
        """
        Clear text from display. Depending on the display being
        enabled/disabled, this either returns to display's normal state or
        leaves it black, respectively.
        """
        self.write('DISPLay:TEXT:CLEar')
        self.text.get()  # also update the parameter value


class TimeTrace(ParameterWithSetpoints): # pylint: disable=abstract-method
    """
    A parameter class that holds the data for a time trace type measurement,
    i.e. a measurement of N voltage or current values measured at fixed time
    intervals
    """

    def __init__(self, name: str, instrument: Instrument, **kwargs):

        self.instrument: Instrument  # needed for mypy
        super().__init__(name=name, instrument=instrument, **kwargs)

        # the extra time needed to avoid timeouts during acquisition
        self._acquire_timeout_fudge_factor = 1.25

    def _validate_dt(self) -> None:
        """
        Validate that the specified dt (measurement time interval) can be
        realized by the instrument with the present settings

        Raises:
            RuntimeError: If the present measurement settings prevent reaching
                the specified dt.
        """

        minimum_time = self.instrument.sample.timer_minimum()
        dt = self.instrument.timetrace_dt()
        if  dt < minimum_time:
            raise RuntimeError(f"Can not realize a time trace dt of {dt} s "
                               f"With the present settings. The minimal "
                               f"allowed dt is {minimum_time} s. To allow "
                               "for a shorter dt, try changing the NPLC or "
                               "aperture time.")


    def _set_units_and_labels(self) -> None:
        """
        A helper function to set correct units and labels for the parameter
        """

        units_and_labels = {'AC Voltage': ('V', 'Voltage'),
                            'DC Voltage': ('V', 'Voltage'),
                            'AC Current': ('A', 'Current'),
                            'DC Current': ('A', 'Current'),
                            '2 Wire Resistance': ('Ohm', 'Resistance'),
                            '4 Wire Resistance': ('Ohm', 'Resistance')}

        conf = self.instrument.sense_function()
        self.unit, self.label = units_and_labels[conf]

    def _acquire_time_trace(self) -> np.ndarray:
        """
        The function that prepares the measurement and fetches the data
        """
        dt = self.instrument.timetrace_dt()
        npts = self.instrument.timetrace_npts()
        meas_time = npts*dt
        disp_text = f"Acquiring {npts} samples"  # display limit: 40 characters
        new_timeout = max(self._acquire_timeout_fudge_factor * meas_time,
                          self.instrument.timeout())

        param_settings = [(self.instrument.trigger.count, 1),
                          (self.instrument.trigger.source, "BUS"),
                          (self.instrument.sample.source, "TIM"),
                          (self.instrument.sample.timer, dt),
                          (self.instrument.sample.count, npts),
                          (self.instrument.timeout, new_timeout),
                          (self.instrument.display.text, disp_text)]

        if self.instrument.has_DIG:
            param_settings.append((self.instrument.sample.pretrigger_count,
                                   0))

        with ExitStack() as stack:
            for ps in param_settings:
                stack.enter_context(ps[0].set_to(ps[1]))

            self.instrument.init_measurement()
            self.instrument.trigger.force()
            data = self.instrument.fetch()

        return data

    def get_raw(self) -> np.ndarray:  # pylint: disable=method-hidden

        self._validate_dt()
        self._set_units_and_labels()
        data = self._acquire_time_trace()

        return data


class TimeAxis(Parameter): # pylint: disable=abstract-method
    """
    A simple :class:`.Parameter` that holds all the times (relative to the
    measurement start) at which the points of the time trace were acquired.
    """

    def get_raw(self) -> np.ndarray:  # pylint: disable=method-hidden
        """
        Construct a time axis by querying the number of points and step size
        from the instrument.
        """
        if self.instrument is None:
           raise RuntimeError("No instrument attached to Parameter.")

        npts = self.instrument.timetrace_npts()
        dt = self.instrument.timetrace_dt()
        return np.linspace(0, dt*npts, npts, endpoint=False)



class _Keysight_344xxA(KeysightErrorQueueMixin, VisaInstrument):
    """
    Instrument class for Keysight 34460A, 34461A, 34465A and 34470A
    multimeters.

    The driver currently only supports using the instrument as a voltmeter
    for DC measurements.

    This driver makes use of submodules for implementing different
    subsystems of the instrument.

    Attributes:
        model: The model number of the instrument
        NPLC_list: A list of the available Power Line Cycle settings
        ranges: A list of the available voltage ranges
    """

    def __init__(self, name: str, address: str, silent: bool = False,
                 **kwargs):
        """
        Create an instance of the instrument.

        Args:
            name: Name used by QCoDeS. Appears in the DataSet
            address: Visa-resolvable instrument address.
            silent: If True, the connect_message of the instrument
                is supressed. Default: False
        """

        super().__init__(name, address, terminator='\n', **kwargs)

        idn = self.IDN.get()
        self.model = idn['model']

        self.is_34465A_34470A = self.model in ['34465A', '34470A']

        ####################################
        # Instrument specifications

        options = self._options()
        self.has_DIG = self.is_34465A_34470A and (
            'DIG' in options
            or LooseVersion('A.03') <= LooseVersion(idn['firmware'])
        )
        # Note that the firmware version check is still needed becuase ``_options``
        # (the ``*OPT?`` command) returns 'DIG' option for firmware 3.0 only
        # if it has been purchased before
        self.has_MEM = self.is_34465A_34470A and 'MEM' in options

        PLCs = {'34410A': [0.006, 0.02, 0.06, 0.2, 1, 2, 10, 100],
                '34460A': [0.02, 0.2, 1, 10, 100],
                '34461A': [0.02, 0.2, 1, 10, 100],
                '34465A': [0.02, 0.06, 0.2, 1, 10, 100],
                '34470A': [0.02, 0.06, 0.2, 1, 10, 100]
                }
        if self.has_DIG:
            PLCs['34465A'] = [0.001, 0.002, 0.006] + PLCs['34465A']
            PLCs['34470A'] = [0.001, 0.002, 0.006] + PLCs['34470A']

        ranges = {'34410A': [10**n for n in range(3, 10)],  # 100 to 1 G
                  '34460A': [10**n for n in range(-3, 9)],  # 1 m to 100 M
                  '34461A': [10**n for n in range(-3, 9)],  # 1 m to 100 M
                  '34465A': [10**n for n in range(-3, 10)],  # 1 m to 1 G
                  '34470A': [10**n for n in range(-3, 10)],  # 1 m to 1 G
                  }

        # The resolution factor order matches the order of PLCs
        res_factors = {'34410A': [30e-6, 15e-5, 6e-6, 3e-6, 1.5e-6, 0.7e-6,
                                  0.3e-6, 0.2e-6, 0.1e-6, 0.03e-6],
                       '34460A': [300e-6, 100e-6, 30e-6, 10e-6, 3e-6],
                       '34461A': [100e-6, 10e-6, 3e-6, 1e-6, 0.3e-6],
                       '34465A': [3e-6, 1.5e-6, 0.7e-6, 0.3e-6, 0.1e-6,
                                  0.03e-6],
                       '34470A': [1e-6, 0.5e-6, 0.3e-6, 0.1e-6, 0.03e-6,
                                  0.01e-6]
                       }
        if self.has_DIG:
            res_factors['34465A'] = [30e-6, 15e-6, 6e-6] + res_factors['34465A']
            res_factors['34470A'] = [30e-6, 10e-6, 3e-6] + res_factors['34470A']

        self._resolution_factors = res_factors[self.model]
        self.ranges = ranges[self.model]
        self.NPLC_list = PLCs[self.model]

        ####################################
        # PARAMETERS

        # this is the "master" parameter that determines whether the DMM is
        # a voltmeter, an ampmeter, etc.
        self.add_parameter('sense_function',
                           label="Instrument sense function",
                           get_cmd="SENSe:FUNCtion?",
                           set_cmd="SENSe:FUNCtion {}",
                           val_mapping={"DC Voltage": '"VOLT"',
                                        "AC Voltage": '"VOLT:AC"',
                                        "DC Current": '"CURR"',
                                        "AC Current": '"CURR:AC"',
                                        "2 Wire Resistance": '"RES"',
                                        "4 Wire Resistance": '"FRES"'})

        self.add_parameter('line_frequency',
                           get_cmd='SYSTem:LFRequency?',
                           get_parser=int,
                           set_cmd=False,
                           label='Line Frequency',
                           unit='Hz',
                           docstring=('The frequency of the power line where '
                                      'the instrument is plugged')
                           )

        self.add_parameter('NPLC',
                           get_cmd='SENSe:VOLTage:DC:NPLC?',
                           get_parser=float,
                           set_cmd=self._set_NPLC,
                           vals=vals.Enum(*self.NPLC_list),
                           label='Integration time',
                           unit='NPLC',
                           docstring=textwrap.dedent("""\
            Sets the integration time in number of power line cycles (PLC)
            for DC voltage and ratio measurements. Integration time is the
            period that the instrument's analog-to-digital (A/D) converter
            samples the input signal for a measurement. A longer integration
            time gives better measurement resolution but slower measurement
            speed.

            Only integration times of 1, 10, or 100 PLC provide normal mode
            (line frequency noise) rejection.

            Setting the integration time also sets the measurement
            resolution."""))

        self.add_parameter('range',
                           get_cmd='SENSe:VOLTage:DC:RANGe?',
                           get_parser=float,
                           set_cmd='SENSe:VOLTage:DC:RANGe {:f}',
                           vals=vals.Enum(*self.ranges))

        self.add_parameter('resolution',
                           get_cmd='SENSe:VOLTage:DC:RESolution?',
                           get_parser=float,
                           set_cmd=self._set_resolution,
                           label='Resolution',
                           unit='V',
                           vals=vals.MultiType(
                               vals.Numbers(0),
                               vals.Enum('MIN', 'MAX', 'DEF')),
                           docstring=textwrap.dedent("""\
            Selects the measurement resolution for DC voltage and ratio
            measurements. The resolution is specified in the same units as the
            selected measurement function, not in number of digits.

            You can also specify MIN (best resolution) or MAX (worst
            resolution).

            To achieve normal mode (line frequency noise) rejection,
            use a resolution that corresponds to an integration time that is
            an integral number of power line cycles.

            Refer to "Resolution Table" or "Range, Resolution and NPLC"
            sections of the instrument's manual for the available ranges for
            the resolution values."""))

        self.add_parameter('autorange',
                           label='Autorange',
                           set_cmd='SENSe:VOLTage:DC:RANGe:AUTO {}',
                           get_cmd='SENSe:VOLTage:DC:RANGe:AUTO?',
                           val_mapping={'ON': 1, 'OFF': 0},
                           vals=vals.Enum('ON', 'OFF'))

        self.add_parameter('autozero',
                           label='Autozero',
                           set_cmd='SENSe:VOLTage:DC:ZERO:AUTO {}',
                           get_cmd='SENSe:VOLTage:DC:ZERO:AUTO?',
                           val_mapping={'ON': 1, 'OFF': 0, 'ONCE': 'ONCE'},
                           vals=vals.Enum('ON', 'OFF', 'ONCE'),
                           docstring=textwrap.dedent("""\
            Disables or enables the autozero mode for DC voltage and ratio
            measurements.

            ON:   the DMM internally measures the offset following each
                  measurement. It then subtracts that measurement from the
                  preceding reading. This prevents offset voltages present on
                  the DMM’s input circuitry from affecting measurement
                  accuracy.
            OFF:  the instrument uses the last measured zero measurement and
                  subtracts it from each measurement. It takes a new zero
                  measurement each time you change the function, range or
                  integration time.
            ONCE: the instrument takes one zero measurement and sets
                  autozero OFF. The zero measurement taken is used for all
                  subsequent measurements until the next change to the
                  function, range or integration time. If the specified
                  integration time is less than 1 PLC, the zero measurement
                  is taken at 1 PLC to optimize noise rejection. Subsequent
                  measurements are taken at the specified fast (< 1 PLC)
                  integration time."""))

        ####################################
        # Aperture parameters

        if self.is_34465A_34470A:
            # Define the extreme aperture time values for the 34465A and 34470A
            utility_freq = self.line_frequency()
            if utility_freq == 50:
                apt_times = {'34465A': [0.3e-3, 2],
                            '34470A': [0.3e-3, 2]}
            elif utility_freq == 60:
                apt_times = {'34465A': [0.3e-3, 1.67],
                            '34470A': [0.3e-3, 1.67]}
            if self.has_DIG:
                apt_times['34465A'][0] = 20e-6
                apt_times['34470A'][0] = 20e-6

            self.add_parameter('aperture_mode',
                               label='Aperture mode',
                               set_cmd='SENSe:VOLTage:DC:APERture:ENABled {}',
                               get_cmd='SENSe:VOLTage:DC:APERture:ENABled?',
                               val_mapping={'ON': 1, 'OFF': 0},
                               vals=vals.Enum('ON', 'OFF'),
                               docstring=textwrap.dedent("""\
                Enables the setting of integration time in seconds (called
                aperture time) for DC voltage measurements. If aperture time
                mode is disabled (default), the integration time is set in PLC
                (power-line cycles)."""))

            self.add_parameter('aperture_time',
                               label='Aperture time',
                               set_cmd=self._set_apt_time,
                               get_cmd='SENSe:VOLTage:DC:APERture?',
                               get_parser=float,
                               vals=vals.Numbers(*apt_times[self.model]),
                               docstring=textwrap.dedent("""\
                Specifies the integration time in seconds (called aperture
                time) with 2 µs resolution for DC voltage measurements.

                Use this command for precise control of the DMM's
                integration time. Use `NPLC` for better power-line noise
                rejection characteristics (NPLC > 1).

                Setting the aperture time automatically enables the aperture
                mode."""))

        ####################################
        # Submodules

        self.add_submodule('display', Display(self, 'display'))
        self.add_submodule('trigger', Trigger(self, 'trigger'))
        self.add_submodule('sample', Sample(self, 'sample'))

        ####################################
        # Measurement Parameters
        # snapshot_get is disabled for each of these to prevent rapid mode
        # changes on initialization or snapshot update, however the cached
        # (last read) value will still be stored in the snapshot.

        self.add_parameter('volt',
                           get_cmd=partial(self._get_parameter, "DC Voltage"),
                           label='Voltage',
                           unit='V',
                           snapshot_get=False)

        self.add_parameter('curr',
                           get_cmd=partial(self._get_parameter, "DC Current"),
                           label='Current',
                           unit='A',
                           snapshot_get=False)

        self.add_parameter('ac_volt',
                           get_cmd=partial(self._get_parameter, "AC Voltage"),
                           label='AC Voltage',
                           unit='V',
                           snapshot_get=False)

        self.add_parameter('ac_curr',
                           get_cmd=partial(self._get_parameter, "AC Current"),
                           label='AC Current',
                           unit='A',
                           snapshot_get=False)

        self.add_parameter('res',
                           get_cmd=partial(self._get_parameter,
                                           "2 Wire Resistance"),
                           label='Resistance',
                           unit='Ohms',
                           snapshot_get=False)

        self.add_parameter('four_wire_res',
                           get_cmd=partial(self._get_parameter,
                                           "4 Wire Resistance"),
                           label='Resistance',
                           unit='Ohms',
                           snapshot_get=False)

        #####################################
        # Time trace parameters

        self.add_parameter('timetrace_npts',
                           label='Time trace number of points',
                           initial_value=500,
                           get_cmd=None,
                           set_cmd=None,
                           vals=vals.Ints(1))

        self.add_parameter('timetrace_dt',
                           label='Time trace time interval',
                           unit='s',
                           initial_value=1e-1,
                           get_cmd=None,
                           set_cmd=None,
                           vals=vals.Numbers(0))

        self.add_parameter('time_axis',
                           label='Time',
                           unit='s',
                           snapshot_value=False,
                           vals=vals.Arrays(shape=(self.timetrace_npts,)),
                           parameter_class=TimeAxis)

        self.add_parameter('timetrace',
                           vals=vals.Arrays(shape=(self.timetrace_npts,)),
                           setpoints=(self.time_axis,),
                           parameter_class=TimeTrace)

        ####################################
        # Connect message

        if not silent:
            self.connect_message()

    def init_measurement(self) -> None:
        """
        Change the state of the triggering system from "idle" to
        "wait-for-trigger", and clear the previous set of measurements from
        reading memory.

        This method is an "overlapped" command. This means that after
        executing it, you can send other commands that do not affect the
        measurements.

        Storing measurements in reading memory with this method is faster than
        sending measurements to the instrument's output buffer using
        `read` method ("READ?" command) (provided you do not `fetch`,
        "FETCh?" command, until done).
        """
        self.write('INIT')

    def reset(self) -> None:
        """
        Reset the instrument to factory defaults. Also updates the snapshot to
        reflect the new (default) values of parameters.
        """
        self.write('*RST')
        # before we can update the snapshot, the reset must complete
        self.ask('*OPC?')
        self.snapshot(update=True)

    def abort_measurement(self) -> None:
        """
        Abort a measurement in progress, returning the instrument to the
        trigger idle state.
        """
        self.write('ABORt')

    def _licenses(self) -> Sequence[str]:
        """
        Return extra licenses purchased with the DMM. The 34410A does not have
        optional modules, hence always returns an empty tuple.
        """
        if self.model != '34410A':
            licenses_raw = self.ask('SYST:LIC:CAT?')
            licenses_list = [x.strip('"') for x in licenses_raw.split(',')]
            return licenses_list
        return tuple()

    def _options(self) -> Tuple[str, ...]:
        """
        Return enabled options of the DMM returned by ``*OPT?`` command.
<<<<<<< HEAD
        The 34410A model does not have options, hence always returns an empty tuple.
        
=======
        The 34410A model does not have options, hence always returns
        an empty tuple.

>>>>>>> 6952fef4
        Note that for firmware version 3.0, output of ```*OPT?`` will contain
        the ``DIG`` option only if it has been purchased before, although the option
        itself is enabled by default in the firmware version 3.0.
        """
        if self.model != '34410A':
            options_raw = self.ask('*OPT?')
            options_list = [opt for opt in options_raw.split(',') if opt != '0']
            return tuple(options_list)
        return tuple()

    def _get_parameter(self, sense_function: str = "DC Voltage") -> float:
        """
        Measure the parameter given by sense_function. In case of overload i.e.
        when instrument throws +/-9.9e37, it is converted to +/-inf.

        Args:
            sense_function: The parameter to measure. Valid values are those
                accepted by the sense_function parameter.

        Returns:
            The float value of the parameter.
        """
        with self.sense_function.set_to(sense_function):
            with self.sample.count.set_to(1):
                response = self.ask('READ?')

        if float(response) >= 9.9e37:
            return np.inf
        elif float(response) <= -9.9e37:
            return -np.inf

        return float(response)

    def fetch(self) -> np.ndarray:
        """
        Waits for measurements to complete and copies all available
        measurements to the instrument's output buffer. The readings remain
        in reading memory.

        This query does not erase measurements from the reading memory. You
        can call this method multiple times to retrieve the same data.

        Returns:
            a 1D numpy array of all measured values that are currently in the
            reading memory
        """
        raw_vals: str = self.ask('FETCH?')
        return _raw_vals_to_array(raw_vals)

    def read(self) -> np.ndarray:
        """
        Starts a new set of measurements, waits for all measurements to
        complete, and transfers all available measurements.

        This method is similar to calling :meth:`init_measurement` followed
        immediately by :meth:`fetch`.

        Returns:
            a 1D numpy array of all measured values
        """
        raw_vals: str = self.ask('READ?')
        return _raw_vals_to_array(raw_vals)

    def _set_apt_time(self, value: float) -> None:
        self.write(f'SENSe:VOLTage:DC:APERture {value:f}')

        # setting aperture time switches aperture mode ON
        self.aperture_mode.get()

    def _set_NPLC(self, value: float) -> None:
        self.write(f'SENSe:VOLTage:DC:NPLC {value:f}')

        # resolution settings change with NPLC
        self.resolution.get()

        # setting NPLC switches off aperture mode
        if self.is_34465A_34470A:
            self.aperture_mode.get()

    def _set_range(self, value: float):
        self.write(f'SENSe:VOLTage:DC:RANGe {value:f}')

        # resolution settings change with range
        self.resolution.get()

    def _set_resolution(self, value: float) -> None:
        rang = self.range.get()

        # convert both value*range and the resolution factors
        # to strings with few digits, so we avoid floating point
        # rounding errors.
        res_fac_strs = [f'{(v * rang):.1e}' for v in self._resolution_factors]
        if f'{value:.1e}' not in res_fac_strs:
            raise ValueError(
                f'Resolution setting {value:.1e}'
                f'({value} at range {rang}) does not exist. '
                f'Possible values are {res_fac_strs}')

        self.write(f'VOLT:DC:RES {value:.1e}')

        # NPLC settings change with resolution
        self.NPLC.get()

    def autorange_once(self) -> None:
        """
        Performs immediate autorange and then turns autoranging off.

        The value of the `range` parameter is also updated.
        """
        self.write('SENSe:VOLTage:DC:RANGe:AUTO ONCE')
        self.range.get()


def _raw_vals_to_array(raw_vals: str) -> np.ndarray:
    """
    Helper function that converts comma-delimited string of floating-point
    values to a numpy 1D array of them. Most data retrieval command of these
    instruments return data in this format.In case of overload i.e.
        when instrument throws +/-9.9e37, it is converted to +/-inf.

    Args:
        raw_vals: comma-delimited string of floating-point values

    Returns:
        numpy 1D array of data
    """
    result_array = np.fromstring(raw_vals, dtype=float, sep=",")
    result_array[result_array >= 9.9e37] = np.inf
    result_array[result_array <= -9.9e37] = -np.inf
    return result_array<|MERGE_RESOLUTION|>--- conflicted
+++ resolved
@@ -792,14 +792,9 @@
     def _options(self) -> Tuple[str, ...]:
         """
         Return enabled options of the DMM returned by ``*OPT?`` command.
-<<<<<<< HEAD
-        The 34410A model does not have options, hence always returns an empty tuple.
-        
-=======
         The 34410A model does not have options, hence always returns
         an empty tuple.
 
->>>>>>> 6952fef4
         Note that for firmware version 3.0, output of ```*OPT?`` will contain
         the ``DIG`` option only if it has been purchased before, although the option
         itself is enabled by default in the firmware version 3.0.
