import logging
from typing import Dict, Callable, List, Optional, Sequence
from functools import partial

import numpy as np

from qcodes import VisaInstrument, validators as vals
from qcodes import InstrumentChannel, ChannelList, Instrument
from qcodes import ArrayParameter, ParameterWithSetpoints
from qcodes.utils.validators import Enum, Numbers, Arrays


log = logging.getLogger(__name__)


class TraceNotReady(Exception):
    pass


class TraceSetPointsChanged(Exception):
    pass

# class Traces(MultiParameter):
#     def __init__(self, name, instrument):
#         # only name, names, and shapes are required
#         # this version returns two scalars (shape = `()`)
#         super().__init__(name, names=('Ch1', 'Ch2', 'Ch3', 'Ch4', 'Time'), shapes=(5,),
#                          labels=('Voltage', 'Voltage', 'Voltage', 'Voltage', 'Seconds'),
#                          units=('V', 'V', 'V', 'V', 's'),
#                          # including these setpoints is unnecessary here, but
#                          # if you have a parameter that returns a scalar alongside
#                          # an array you can represent the scalar as an empty sequence.
#                          setpoints=((), ()),
#                          docstring='')
#         self._instrument = instrument

#     def get_raw(self):
#         traces = self._instrument.get_current_traces()
#         return traces

class Traces(ParameterWithSetpoints):

    def get_raw(self):
        data = self.root_instrument.get_current_traces()
        return data

class FunctionTrace(ArrayParameter):
    """
    raw_trace will return a trace from OSCIL
    """

    def __init__(self, name, instrument, channel):
        super().__init__(name,
                         shape=(1024,),
                         label='Voltage',
                         unit='V',
                         setpoint_names=('Time',),
                         setpoint_labels=(
                             'Channel {} time series'.format(channel),),
                         setpoint_units=('s',),
                         docstring='raw trace from the scope',
                         )
        self._channel = channel
        self._instrument = instrument

    def prepare_curvedata(self):
        """
        Prepare the scope for returning curve data
        """
        # To calculate set points, we must have the full preamble
        # For the instrument to return the full preamble, the channel
        # in question must be displayed

        # shorthand
        instr = self._instrument
        # number of set points
        self.npts = int(instr.ask("WAV:POIN?"))
        # first set point
        self.xorigin = float(instr.ask(":WAVeform:XORigin?"))
        # step size
        self.xincrem = float(instr.ask(":WAVeform:XINCrement?"))
        # calculate set points
        xdata = np.linspace(self.xorigin,
                            self.npts * self.xincrem + self.xorigin, self.npts)

        # set setpoints
        self.setpoints = (tuple(xdata), )
        self.shape = (self.npts, )

        # make this on a per channel basis?
        self._instrument._parent.trace_ready = True

    def get_raw(self):
        # when get is called the setpoints have to be known already
        # (saving data issue). Therefor create additional prepare function that
        # queries for the size.
        # check if already prepared
        if not self._instrument._parent.trace_ready:
            raise TraceNotReady('Please run prepare_curvedata to prepare '
                                'the scope for acquiring a trace.')

        # shorthand
        instr = self._instrument

        # set up the instrument
        # ---------------------------------------------------------------------

        # TODO: check number of points
        # check if requested number of points is less than 500 million

        # get intrument state
        # state = instr.ask(':RSTate?')
        # realtime mode: only one trigger is used
        # instr._parent.acquire_mode('RTIMe')

        # acquire the data
        # ---------------------------------------------------------------------

        # digitize is the actual call for acquisition, blocks
        instr.write(':DIGitize FUNC{}'.format(self._channel))

        # transfer the data
        # ---------------------------------------------------------------------

        # select the channel from which to read
        instr._parent.data_source('FUNC{}'.format(self._channel))
        # specifiy the data format in which to read
        instr.write(':WAVeform:FORMat WORD')
        instr.write(":waveform:byteorder LSBFirst")
        instr.write(":WAVeform:UNSigned 0")
        instr.write(':WAVeform:POINts:MODE NORMal')


        # request the actual transfer
        data = instr._parent.visa_handle.query_binary_values(
            'WAV:DATA?', datatype='h', is_big_endian=False)
        # the Infiniium does not include an extra termination char on binary
        # messages so we set expect_termination to False

        if len(data) != self.shape[0]:
            raise TraceSetPointsChanged('{} points have been aquired and {} \
            set points have been prepared in \
            prepare_curvedata'.format(len(data), self.shape[0]))
        # check x data scaling
        Pre = instr.ask(':WAVeform:PREamble?').split(',')
        xinc = float(Pre[4])
        xorigin = float(Pre[5])
        xref = float(Pre[6])
        yinc = float(Pre[7])
        yoriging = float(Pre[8])
        yref = float(Pre[9])
        # y data scaling
        yorigin = float(instr.ask(":WAVeform:YORigin?"))
        yinc = float(instr.ask(":WAVeform:YINCrement?"))

        channel_data = np.array(data)
        channel_data = np.multiply(np.subtract(channel_data, yref), yinc) + yorigin

        # restore original state
        # ---------------------------------------------------------------------

        # switch display back on
        instr.write(':FUNC{}:DISPlay ON'.format(self._channel))
        # continue refresh
        # if state == 'RUN':
        instr.write(':RUN')

        return channel_data

class RawTrace(ArrayParameter):
    """
    raw_trace will return a trace from OSCIL
    """

    def __init__(self, name, instrument, channel):
        super().__init__(name,
                         shape=(1024,),
                         label='Voltage',
                         unit='V',
                         setpoint_names=('Time',),
                         setpoint_labels=(
                             'Channel {} time series'.format(channel),),
                         setpoint_units=('s',),
                         docstring='raw trace from the scope',
                         )
        self._channel = channel
        self._instrument = instrument

<<<<<<< HEAD
    def prepare_curvedata(self):
        """
        Prepare the scope for returning curve data
        """
        # To calculate set points, we must have the full preamble
        # For the instrument to return the full preamble, the channel
        # in question must be displayed

        # shorthand
=======
    @property
    def npts(self):
        ''' get the npts
        '''
        instr = self._instrument
        npts = int(instr.ask("WAV:POIN?"))
        return npts
    
    @property
    # def shape(self):
    #     ''' get the shape
    #     '''
    #     return tuple((self.npts, ))
    def shape(self) -> Sequence[int]:  # type: ignore[override]
        if self._instrument is None:
            return (0,)
        return (self.npts,)
    @shape.setter
    def shape(self, val: Sequence[int]) -> None:
        pass

    @property
    def xorigin(self):
        ''' x origin of oscilloscope
        '''
        instr = self._instrument
        return float(instr.ask(":WAVeform:XORigin?"))

    @property
    def xincrem(self):
        ''' xcrement of the oscilloscope
        '''
>>>>>>> 08acfabb
        instr = self._instrument
        return float(instr.ask(":WAVeform:XINCrement?"))

    @property
    def setpoints(self) -> Sequence:
        '''Calculate setpoints from scope settings
        '''
        if self._instrument is None:
            raise RuntimeError("Cannot return setpoints if not attached "
                               "to instrument")

        return (np.linspace(self.xorigin,
                            self.npts * self.xincrem + self.xorigin, self.npts),)
    @setpoints.setter
    def setpoints(self, val: Sequence[int]) -> None:
        pass
    
    @property
    def yinc(self):
        ''' ycrement of the oscilloscope
        '''
        instr = self._instrument
        return float(instr.ask(":WAVeform:YINCrement?"))

    @property
    def yorigin(self):
        ''' x origin of oscilloscope
        '''
        instr = self._instrument
        return float(instr.ask(":WAVeform:YORigin?"))

    def get_raw(self):

        # shorthand
        instr = self._instrument

        instr.write(':STOP')
        # acquire the data
        # ---------------------------------------------------------------------

        # digitize is the actual call for acquisition, blocks
        instr.write(':DIGitize CHANnel{}'.format(self._channel))

        # transfer the data
        # ---------------------------------------------------------------------

        # select the channel from which to read
        instr._parent.data_source('CHAN{}'.format(self._channel))
        # specifiy the data format in which to read
        instr.write(':WAVeform:FORMat WORD')
        instr.write(":waveform:byteorder LSBFirst")
<<<<<<< HEAD
        # instr.write(":WAVeform:UNSigned 1")
=======
>>>>>>> 08acfabb

        # request the actual transfer
        data = instr._parent.visa_handle.query_binary_values(
            'WAV:DATA?', datatype='H', is_big_endian=False)
        # the Infiniium does not include an extra termination char on binary
        # messages so we set expect_termination to False
        channel_data = np.array(data)
        channel_data = np.multiply(channel_data, self.yinc) + self.yorigin

        # restore original state
        # ---------------------------------------------------------------------

        # switch display back on
        instr.write(':CHANnel{}:DISPlay ON'.format(self._channel))
        # continue refresh
        # instr.write(':RUN')

        return channel_data

class MeasurementSubsystem(InstrumentChannel):
    """
    Submodule containing the measurement subsystem commands and associated
    parameters
    """
    # note: this is not really a channel, but InstrumentChannel does everything
    # a 'Submodule' class should do

    def __init__(self, parent: Instrument, name: str, **kwargs) -> None:
        super().__init__(parent, name, **kwargs)

        self.add_parameter(name='source_1',
                           label='Measurement primary source',
                           set_cmd=partial(self._set_source, 1),
                           get_cmd=partial(self._get_source, 1),
                           val_mapping={i: f'CHAN{i}' for i in range(1, 5)},
                           snapshot_value=False)

        self.add_parameter(name='source_2',
                           label='Measurement secondary source',
                           set_cmd=partial(self._set_source, 2),
                           get_cmd=partial(self._get_source, 2),
                           val_mapping={i: f'CHAN{i}' for i in range(1, 5)},
                           snapshot_value=False)

        self.add_parameter(name='amplitude',
                           label='Voltage amplitude',
                           get_cmd=self._make_meas_cmd('VAMPlitude'),
                           get_parser=float,
                           unit='V',
                           snapshot_value=False)

        self.add_parameter(name='average',
                           label='Voltage average',
                           get_cmd=self._make_meas_cmd('VAVerage'),
                           get_parser=float,
                           unit='V',
                           snapshot_value=False)

        self.add_parameter(name='base',
                           label='Statistical base',
                           get_cmd=self._make_meas_cmd('VBASe'),
                           get_parser=float,
                           unit='V',
                           snapshot_value=False)

        self.add_parameter(name='frequency',
                           label='Signal frequency',
                           get_cmd=self._make_meas_cmd('FREQuency'),
                           get_parser=float,
                           unit='Hz',
                           docstring="""
                                     measure the frequency of the first
                                     complete cycle on the screen using
                                     the mid-threshold levels of the waveform
                                     """,
                           snapshot_value=False)

        self.add_parameter(name='lower',
                           label='Voltage lower',
                           get_cmd=self._make_meas_cmd('VLOWer'),
                           get_parser=float,
                           unit='V',
                           snapshot_value=False)

        self.add_parameter(name='max',
                           label='Voltage maximum',
                           get_cmd=self._make_meas_cmd('VMAX'),
                           get_parser=float,
                           unit='V',
                           snapshot_value=False)

        self.add_parameter(name='middle',
                           label='Middle threshold voltage',
                           get_cmd=self._make_meas_cmd('VMIDdle'),
                           get_parser=float,
                           unit='V',
                           snapshot_value=False)

        self.add_parameter(name='min',
                           label='Voltage minimum',
                           get_cmd=self._make_meas_cmd('VMIN'),
                           get_parser=float,
                           unit='V',
                           snapshot_value=False)

        self.add_parameter(name='overshoot',
                           label='Voltage overshoot',
                           get_cmd=self._make_meas_cmd('VOVershoot'),
                           get_parser=float,
                           unit='V',
                           snapshot_value=False)

        self.add_parameter(name='vpp',
                           label='Voltage peak-to-peak',
                           get_cmd=self._make_meas_cmd('VPP'),
                           get_parser=float,
                           unit='V',
                           snapshot_value=False)

        self.add_parameter(name='rms',
                           label='Voltage RMS',
                           get_cmd=self._make_meas_cmd('VRMS') + ' DISPlay, DC',
                           get_parser=float,
                           unit='V',
                           snapshot_value=False)

        self.add_parameter(name='rms_no_DC',
                           label='Voltage RMS',
                           get_cmd=self._make_meas_cmd('VRMS') + ' DISPlay, AC',
                           get_parser=float,
                           unit='V',
                           snapshot_value=False)

    @staticmethod
    def _make_meas_cmd(cmd: str) -> str:
        """
        Helper function to avoid typos
        """
        return f':MEASure:{cmd}?'

    def _set_source(self, rank: int, source: str) -> None:
        """
        Set the measurement source, either primary (rank==1) or secondary
        (rank==2)
        """
        sources = self.ask(':MEASure:SOURCE?').split(',')
        if rank == 1:
            self.write(f':MEASure:SOURCE {source}, {sources[1]}')
        else:
            self.write(f':MEASure:SOURCE {sources[0]}, {source}')

    def _get_source(self, rank: int) -> str:
        """
        Get the measurement source, either primary (rank==1) or secondary
        (rank==2)
        """
        sources = self.ask(':MEASure:SOURCE?').split(',')

        return sources[rank-1]


class InfiniiumChannel(InstrumentChannel):

    def __init__(self, parent, name, channel):
        super().__init__(parent, name)
        # display
        self.add_parameter(name='display',
                           label='Channel {} display on/off'.format(channel),
                           set_cmd='CHANnel{}:DISPlay {{}}'.format(channel),
                           get_cmd='CHANnel{}:DISPlay?'.format(channel),
                           val_mapping={True: 1, False: 0},
                           )
        # scaling
        self.add_parameter(name='offset',
                           label='Channel {} offset'.format(channel),
                           set_cmd='CHAN{}:OFFS {{}}'.format(channel),
                           unit='V',
                           get_cmd='CHAN{}:OFFS?'.format(channel),
                           get_parser=float
                           )

        # scale and range are interdependent, when setting one, invalidate the
        # the other.
        # Scale is commented out for this reason
        # self.add_parameter(name='scale',
        #                    label='Channel {} scale'.format(channel),
        #                    unit='V/div',
        #                    set_cmd='CHAN{}:SCAL {{}}'.format(channel),
        #                    get_cmd='CHAN{}:SCAL?'.format(channel),
        #                    get_parser=float,
        #                    vals=vals.Numbers(0,100)  # TODO: upper limit?
        #                    )

        self.add_parameter(name='range',
                           label='Channel {} range'.format(channel),
                           unit='V',
                           set_cmd='CHAN{}:RANG {{}}'.format(channel),
                           get_cmd='CHAN{}:RANG?'.format(channel),
                           get_parser=float,
                           vals=vals.Numbers()
                           )
        # trigger
        self.add_parameter(
            'trigger_level',
            label='Tirgger level channel {}'.format(channel),
            unit='V',
            get_cmd=':TRIGger:LEVel? CHANnel{}'.format(channel),
            set_cmd=':TRIGger:LEVel CHANnel{},{{}}'.format(channel),
            get_parser=float,
            vals=Numbers(),
        )

        # Acquisition
        self.add_parameter(name='trace',
                           channel=channel,
                           parameter_class=RawTrace
                           )

        self.add_parameter(name='function',
                    channel=channel,
                    parameter_class=FunctionTrace
                    )




class Infiniium(VisaInstrument):
    """
    This is the QCoDeS driver for the Keysight Infiniium oscilloscopes from the
     - tested for MSOS104A of the Infiniium S-series.
    """

    def __init__(self, name, address, timeout=60, **kwargs):
        """
        Initialises the oscilloscope.

        Args:
            name (str): Name of the instrument used by QCoDeS
        address (string): Instrument address as used by VISA
            timeout (float): visa timeout, in secs.
        """

        super().__init__(name, address, timeout=timeout,
                         terminator='\n', **kwargs)
        self.connect_message()

        # Scope trace boolean
        self.trace_ready = False

        # switch the response header off,
        # else none of our parameters will work
        self.write(':SYSTem:HEADer OFF')

        # functions

        # general parameters

        # the parameters are in the same order as the front panel.
        # Beware, he list of implemented parameters is not complete. Refer to
        # the manual (Infiniium prog guide) for an equally infiniium list.

        # time base

        # timebase_scale is commented out for same reason as channel scale
        # use range instead
        # self.add_parameter('timebase_scale',
        #                    label='Scale of the one time devision',
        #                    unit='s/Div',
        #                    get_cmd=':TIMebase:SCALe?',
        #                    set_cmd=':TIMebase:SCALe {}',
        #                    vals=Numbers(),
        #                    get_parser=float,
        #                    )

        self.add_parameter('timebase_range',
                           label='Range of the time axis',
                           unit='s',
                           get_cmd=':TIMebase:RANGe?',
                           set_cmd=':TIMebase:RANGe {}',
                           vals=Numbers(5e-12, 20),
                           get_parser=float,
                           )
        self.add_parameter('timebase_position',
                           label='Offset of the time axis',
                           unit='s',
                           get_cmd=':TIMebase:POSition?',
                           set_cmd=':TIMebase:POSition {}',
                           vals=Numbers(),
                           get_parser=float,
                           )

        self.add_parameter('timebase_roll_enabled',
                           label='Is rolling mode enabled',
                           get_cmd=':TIMebase:ROLL:ENABLE?',
                           set_cmd=':TIMebase:ROLL:ENABLE {}',
                           val_mapping={True: 1, False: 0}
                           )

        # trigger
        self.add_parameter('trigger_enabled',
                           label='Is trigger enabled',
                           get_cmd=':TRIGger:AND:ENABLe?',
                           set_cmd=':TRIGger:AND:ENABLe {}',
                           val_mapping={True: 1, False: 0}
                           )

        self.add_parameter('trigger_edge_source',
                           label='Source channel for the edge trigger',
                           get_cmd=':TRIGger:EDGE:SOURce?',
                           set_cmd=':TRIGger:EDGE:SOURce {}',
                           vals=Enum(*(
                               ['CHANnel{}'.format(i) for i in range(1, 4 + 1)] +
                               ['CHAN{}'.format(i) for i in range(1, 4 + 1)] +
                               ['DIGital{}'.format(i) for i in range(16 + 1)] +
                               ['DIG{}'.format(i) for i in range(16 + 1)] +
                               ['AUX', 'LINE']))
                           )  # add enum for case insesitivity
        self.add_parameter('trigger_edge_slope',
                           label='slope of the edge trigger',
                           get_cmd=':TRIGger:EDGE:SLOPe?',
                           set_cmd=':TRIGger:EDGE:SLOPe {}',
                           vals=Enum('positive', 'negative', 'neither')
                           )
        self.add_parameter('trigger_level_aux',
                           label='Tirgger level AUX',
                           unit='V',
                           get_cmd=':TRIGger:LEVel? AUX',
                           set_cmd=':TRIGger:LEVel AUX,{}',
                           get_parser=float,
                           vals=Numbers(),
                           )
        # Aquisition
        # If sample points, rate and timebase_scale are set in an
        # incomensurate way, the scope only displays part of the waveform
        self.add_parameter('acquire_points',
                           label='sample points',
                           get_cmd='ACQ:POIN?',
                           get_parser=int,
                           set_cmd=self._cmd_and_invalidate('ACQ:POIN {}'),
                           unit='pts',
                           vals=vals.Numbers(min_value=1, max_value=100e6)
                           )

        self.add_parameter('acquire_sample_rate',
                           label='sample rate',
                           get_cmd='ACQ:SRAT?',
                           set_cmd=self._cmd_and_invalidate('ACQ:SRAT {}'),
                           unit='Sa/s',
                           get_parser=float
                           )

        # this parameter gets used internally for data aquisition. For now it
        # should not be used manually
        self.add_parameter('data_source',
                           label='Waveform Data source',
                           get_cmd=':WAVeform:SOURce?',
                           set_cmd=':WAVeform:SOURce {}',
                           vals = Enum( *(\
                                ['CHANnel{}'.format(i) for i in range(1, 4+1)]+\
                                ['CHAN{}'.format(i) for i in range(1, 4+1)]+\
                                ['DIFF{}'.format(i) for i in range(1, 2+1)]+\
                                ['COMMonmode{}'.format(i) for i in range(3, 4+1)]+\
                                ['COMM{}'.format(i) for i in range(3, 4+1)]+\
                                ['FUNCtion{}'.format(i) for i in range(1, 16+1)]+\
                                ['FUNC{}'.format(i) for i in range(1, 16+1)]+\
                                ['WMEMory{}'.format(i) for i in range(1, 4+1)]+\
                                ['WMEM{}'.format(i) for i in range(1, 4+1)]+\
                                ['BUS{}'.format(i) for i in range(1, 4+1)]+\
                                ['HISTogram', 'HIST', 'CLOCK']+\
                                ['MTRend', 'MTR']))
                           )

        # TODO: implement as array parameter to allow for setting the other filter
        # ratios
        self.add_parameter('acquire_interpolate',
                            get_cmd=':ACQuire:INTerpolate?',
                            set_cmd=self._cmd_and_invalidate(':ACQuire:INTerpolate {}'),
                            val_mapping={True: 1, False: 0}
                            )

        self.add_parameter('acquire_mode',
                            label='Acquisition mode',
                            get_cmd= 'ACQuire:MODE?',
                            set_cmd='ACQuire:MODE {}',
                            vals=Enum('ETIMe', 'RTIMe', 'PDETect',
                                      'HRESolution', 'SEGMented',
                                      'SEGPdetect', 'SEGHres')
                            )

        self.add_parameter('acquire_timespan',
                            get_cmd=(lambda: self.acquire_points.get_latest() \
                                            /self.acquire_sample_rate.get_latest()),
                            unit='s',
                            get_parser=float
                            )

        # time of the first point
        self.add_parameter('waveform_xorigin',
                            get_cmd='WAVeform:XORigin?',
                            unit='s',
                            get_parser=float
                            )

        self.add_parameter('data_format',
                           set_cmd='SAV:WAV:FORM {}',
                           val_mapping={'csv': 'CSV',
                                        'binary': 'BIN',
                                        'asciixy': 'ASC'},
                           docstring=("Set the format for saving "
                                      "files using save_data function")
                           )
        # Acquisition
        self.add_parameter('traces',
                            unit='V',
                            setpoints=(self.acquire_points,),
                            label='Traces',
                            parameter_class=Traces,
                            vals=Arrays(shape=(self.get_current_traces,))
                            )     
        # Channels
        channels = ChannelList(self, "Channels", InfiniiumChannel,
                                snapshotable=False)

        for i in range(1,5):
            channel = InfiniiumChannel(self, 'chan{}'.format(i), i)
            channels.append(channel)
            self.add_submodule('ch{}'.format(i), channel)
        channels.lock()
        self.add_submodule('channels', channels)

        # Submodules
        meassubsys = MeasurementSubsystem(self, 'measure')
        self.add_submodule('measure', meassubsys)

    def _cmd_and_invalidate(self, cmd: str) -> Callable:
        return partial(Infiniium._cmd_and_invalidate_call, self, cmd)

    def _cmd_and_invalidate_call(self, cmd: str, val) -> None:
        """
        executes command and sets trace_ready status to false
        any command that effects the number of setpoints should invalidate the trace
        """
        self.trace_ready = False
        self.write(cmd.format(val))

    def save_data(self, filename):
        """
        Saves the channels currently shown on oscilloscope screen to a USB.
        Must set data_format parameter prior to calling this
        """
        self.write(f'SAV:WAV "{filename}"')

    def get_current_traces(self, npts=10000, channels: Optional[Sequence[int]] = None
                          ) -> Dict:
        """
        Get the current traces of 'channels' on the oscillsocope.

        Args:
            channels: default [1, 2, 3, 4]
                list of integers representing the channels.
                gets the traces of these channels.
                the only valid integers are 1,2,3,4
                will turn any other channels off

        Returns:
            a dict with keys 'ch1', 'ch2', 'ch3', 'ch4', 'time',
            and values are np.ndarrays, corresponding to the voltages
            of the four channels and the common time axis
        """

        instr = self

        ACQ_TYPE = str(instr.ask(":ACQuire:TYPE?")).strip("\n")
        ## This can also be done when pulling pre-ambles (pre[1]) or may be known ahead of time, but since the script is supposed to find everything, it is done now.
        if ACQ_TYPE == "AVER" or ACQ_TYPE == "HRES": # Don't need to check for both types of mnemonics like this: if ACQ_TYPE == "AVER" or ACQ_TYPE == "AVERage": becasue the scope ALWAYS returns the short form
            POINTS_MODE = "NORMal" # Use for Average and High Resoultion acquisition Types.
                ## If the :WAVeform:POINts:MODE is RAW, and the Acquisition Type is Average, the number of points available is 0. If :WAVeform:POINts:MODE is MAX, it may or may not return 0 points.
                ## If the :WAVeform:POINts:MODE is RAW, and the Acquisition Type is High Resolution, then the effect is (mostly) the same as if the Acq. Type was Normal (no box-car averaging).
                ## Note: if you use :SINGle to acquire the waveform in AVERage Acq. Type, no average is performed, and RAW works. See sample script "InfiniiVision_2_Simple_Synchronization_Methods.py"
        else:
            POINTS_MODE = "RAW" # Use for Acq. Type NORMal or PEAK
            ## Note, if using "precision mode" on 5/6/70000s or X6000A, then you must use POINTS_MODE = "NORMal" to get the "precision record."

        ## Note:
            ## :WAVeform:POINts:MODE RAW corresponds to saving the ASCII XY or Binary data formats to a USB stick on the scope
            ## :WAVeform:POINts:MODE NORMal corresponds to saving the CSV or H5 data formats to a USB stick on the scope

        ###########################################################################################################
        ## Find max points for scope as is, ask for desired points, find how many points will actually be returned
            ## KEY POINT: the data must be on screen to be retrieved.  If there is data off-screen, :WAVeform:POINts? will not "see it."
                ## Addendum 1 shows how to properly get all data on screen, but this is never needed for Average and High Resolution Acquisition Types,
                ## since they basically don't use off-screen data; what you see is what you get.

        ## First, set waveform source to any channel that is known to be on and have points, here the FIRST_CHANNEL_ON - if we don't do this, it could be set to a channel that was off or did not acquire data.
        instr.write(":WAVeform:SOURce CHANnel 1")

        ## The next line is similar to, but distinct from, the previously sent command ":WAVeform:POINts:MODE MAX".  This next command is one of the most important parts of this script.
        instr.write(":WAVeform:POINts MAX") # This command sets the points mode to MAX AND ensures that the maximum # of points to be transferred is set, though they must still be on screen

        ## Since the ":WAVeform:POINts MAX" command above also changes the :POINts:MODE to MAXimum, which may or may not be a good thing, so change it to what is needed next.
        instr.write(":WAVeform:POINts:MODE " + str(POINTS_MODE))
        ## If measurements are also being made, they are made on the "measurement record."  This record can be accessed by using:
            ## :WAVeform:POINts:MODE NORMal instead of :WAVeform:POINts:MODE RAW
            ## Please refer to the progammer's guide for more details on :WAV:POIN:MODE RAW/NORMal/MAX

        ## Now find how many points are actually currently available for transfer in the given points mode (must still be on screen)
        MAX_CURRENTLY_AVAILABLE_POINTS = int(instr.ask(":WAVeform:POINts?")) # This is the max number of points currently available - this is for on screen data only - Will not change channel to channel.
        ## NOTES:
            ## For getting ALL of the data off of the scope, as opposed to just what is on screen, see Addendum 1
            ## For getting ONLY CERTAIN data points, see Addendum 2
            ## The methods shown in these addenda are combinable
            ## The number of points can change with the number of channels that have acquired data, the Acq. Mode, Acq Type, time scale (they must be on screen to be retrieved),
                ## number of channels on, and the acquisition method (:RUNS/:STOP, :SINGle, :DIGitize), and :WAV:POINts:MODE
        USER_REQUESTED_POINTS = npts

        if ACQ_TYPE == "PEAK":
            USER_REQUESTED_POINTS = MAX_CURRENTLY_AVAILABLE_POINTS
            ## Note: for Peak Detect, it is always suggested to transfer the max number of points available so that narrow spikes are not missed.
            ## If the scope is asked for more points than :ACQuire:POINts? (see below) yields, though, not necessarily MAX_CURRENTLY_AVAILABLE_POINTS, it will throw an error, specifically -222,"Data out of range"

        ## If one wants some other number of points...
        ## Tell it how many points you want
        instr.write(":WAVeform:POINts " + str(USER_REQUESTED_POINTS))

        ## Then ask how many points it will actually give you, as it may not give you exactly what you want.
        NUMBER_OF_POINTS_TO_ACTUALLY_RETRIEVE = int(instr.ask(":WAVeform:POINts?"))
        ## Warn user if points will be less than requested, if desired...
        ## Note that if less than the max is set, it will stay at that value (or whatever is closest) until it is changed again, even if the time base is changed.
        ## What does the scope return if less than MAX_CURRENTLY_AVAILABLE_POINTS is returned?
            ## It depends on the :WAVeform:POINts:MODE
            ## If :WAVeform:POINts:MODE is RAW
                ## The scope decimates the data, only returning every Nth point.
                ## The points are NOT re-mapped; the values of the points, both vertical and horizontal, are preserved.
                ## Aliasing, lost pulses and transitions, are very possible when this is done.
            ## If :WAVeform:POINts:MODE is NORMal
                ## The scope re-maps this "measurement record" down to the number of points requested to give the best representation of the waveform for the requested number of points.
                ## This changes both the vertical and horizontal values.
                ## Aliasing, lost pulses and transitions, are definitely possible, though less likely for well displayed waveforms in many, but not all, cases.

        ## This above method always works w/o errors.  In summary, after an acquisition is complete:
                ## Set POINts to MAX
                ## Set :POINts:MODE as desired/needed
                ## Ask for the number of points available.  This is the MOST the scope can give for current settings/timescale/Acq. Type
                ## Set a different number of points if desired and if less than above
                ## Ask how many points it will actually return, use that

        ## What about :ACQUIRE:POINTS?
        ## The Programmers's Guide says:
            ## The :ACQuire:POINts? query returns the number of data points that the
            ## hardware will acquire from the input signal. The number of points
            ## acquired is not directly controllable. To set the number of points to be
            ## transferred from the oscilloscope, use the command :WAVeform:POINts. The
            ## :WAVeform:POINts? query will return the number of points available to be
            ## transferred from the oscilloscope.

        ## It is not a terribly useful query. It basically only gives the max amount of points available for transfer if:
                ## The scope is stopped AND has acquired data the way you want to use it and the waveform is entirely on screen
                    ## In other words, if you do a :SINGle, THEN turn on, say digital chs, this will give the wrong answer for digital chs on for the next acquisition.
                ## :POINts:MODE is RAW or MAX - thus it DOES NOT work for Average or High Res. Acq. Types, which need NORMal!
                ## and RUN/STOP vs SINGle vs :DIG makes a difference!
                ## and Acq. Type makes a difference! (it can be misleading for Average or High Res. Acq. Types)
                ## and all of the data is on screen!
                ## Thus it is not too useful here.
        ## What it is good for is:
            ## 1. determining if there is off screen data, for Normal or Peak Detect Acq. Types, after an acquisition is complete, for the current settings (compare this result with MAX_CURRENTLY_AVAILABLE_POINTS).
            ## 2. finding the max possible points that could possibly be available for Normal or Peak Detect Acq. Types, after an acquisition is complete, for the current settings, if all of the data is on-screen.

        #####################################################################################################################################
        #####################################################################################################################################
        ## Get timing pre-amble data and create time axis
        ## One could just save off the preamble factors and #points and post process this later...

        Pre = instr.ask(":WAVeform:PREamble?").split(',') # This does need to be set to a channel that is on, but that is already done... e.g. Pre = instr.ask(":WAVeform:SOURce CHANnel" + str(FIRST_CHANNEL_ON) + ";PREamble?").split(',')
        ## While these values can always be used for all analog channels, they need to be retrieved and used separately for math/other waveforms as they will likely be different.
        #ACQ_TYPE    = float(Pre[1]) # Gives the scope Acquisition Type; this is already done above in this particular script
        X_INCrement = float(Pre[4]) # Time difference between data points; Could also be found with :WAVeform:XINCrement? after setting :WAVeform:SOURce
        X_ORIGin    = float(Pre[5]) # Always the first data point in memory; Could also be found with :WAVeform:XORigin? after setting :WAVeform:SOURce
        X_REFerence = float(Pre[6]) # Specifies the data point associated with x-origin; The x-reference point is the first point displayed and XREFerence is always 0.; Could also be found with :WAVeform:XREFerence? after setting :WAVeform:SOURce
        ## This could have been pulled earlier...
        del Pre
            ## The programmer's guide has a very good description of this, under the info on :WAVeform:PREamble.
            ## This could also be reasonably be done when pulling the vertical pre-ambles for any channel that is on and acquired data.
            ## This is the same for all channels.
            ## For repetitive acquisitions, it only needs to be done once unless settings change.

        DataTime = ((np.linspace(0,NUMBER_OF_POINTS_TO_ACTUALLY_RETRIEVE-1,NUMBER_OF_POINTS_TO_ACTUALLY_RETRIEVE)-X_REFerence)*X_INCrement)+X_ORIGin
        if ACQ_TYPE == "PEAK": # This means Peak Detect Acq. Type
            DataTime = np.repeat(DataTime,2)
            ##  The points come out as Low(time1),High(time1),Low(time2),High(time2)....
            ### SEE IMPORTANT NOTE ABOUT PEAK DETECT AT VERY END, specific to fast time scales

        ###################################################################################################
        ###################################################################################################
        ## Determine number of bytes that will actually be transferred and set the "chunk size" accordingly.

            ## When using PyVisa, this is in fact completely unnecessary, but may be needed in other leagues, MATLAB, for example.
            ## However, the benefit in Python is that the transfers can take less time, particularly longer ones.

        ## Get the waveform format
        WFORM = str(instr.ask(":WAVeform:FORMat?"))
        if WFORM == "BYTE":
            FORMAT_MULTIPLIER = 1
        else: #WFORM == "WORD"
            FORMAT_MULTIPLIER = 2

        if ACQ_TYPE == "PEAK":
            POINTS_MULTIPLIER = 2 # Recall that Peak Acq. Type basically doubles the number of points.
        else:
            POINTS_MULTIPLIER = 1

        TOTAL_BYTES_TO_XFER = POINTS_MULTIPLIER * NUMBER_OF_POINTS_TO_ACTUALLY_RETRIEVE * FORMAT_MULTIPLIER + 11
            ## Why + 11?  The IEEE488.2 waveform header for definite length binary blocks (what this will use) consists of 10 bytes.  The default termination character, \n, takes up another byte.
                ## If you are using mutliplr termination characters, adjust accordingly.
            ## Note that Python 2.7 uses ASCII, where all characters are 1 byte.  Python 3.5 uses Unicode, which does not have a set number of bytes per character.

        ## Set chunk size:
            ## More info @ http://pyvisa.readthedocs.io/en/stable/resources.html
        if TOTAL_BYTES_TO_XFER >= 400000:
            instr.chunk_size = TOTAL_BYTES_TO_XFER
        ## else:
            ## use default size, which is 20480

        ## Any given user may want to tweak this for best throughput, if desired.  The 400,000 was chosen after testing various chunk sizes over various transfer sizes, over USB,
            ## and determined to be the best, or at least simplest, cutoff.  When the transfers are smaller, the intrinsic "latencies" seem to dominate, and the default chunk size works fine.

        ## How does the default chuck size work?
            ## It just pulls the data repeatedly and sequentially (in series) until the termination character is found...

        ## Do I need to adjust the timeout for a larger chunk sizes, where it will pull up to an entire 8,000,000 sample record in a single IO transaction?
            ## If you use a 10s timeout (10,000 ms in PyVisa), that will be good enough for USB and LAN.
            ## If you are using GPIB, which is slower than LAN or USB, quite possibly, yes.
            ## If you don't want to deal with this, don't set the chunk size, and use a 10 second timeout, and everything will be fine in Python.
                ## When you use the default chunk size, there are repeated IO transactions to pull the total waveform.  It is each individual IO transaction that needs to complete within the timeout.

        #####################################################
        #####################################################
        ## Pull waveform data, scale it

        if channels is None:
            channels = [1, 2, 3, 4]
        # check that channels are valid
        try:
            assert all([ch in [1, 2, 3, 4] for ch in channels])
        except:
            raise Exception("invalid channel in %s, integers"
                            " must be 1,2,3 or 4" % channels)

        self.write('DIGitize')
        all_data = {}
        self.write(':SYSTem:HEADer OFF')

        for i in channels:
            self.data_source('CHAN%s' % i)
            self.write(':WAVeform:FORMat WORD')
            self.write(":waveform:byteorder LSBFirst")
            self.write(':WAVeform:STReaming OFF')
            y_incr = float(self.ask(":WAVeform:YINCrement?"))
            y_origin = float(self.ask(":WAVeform:YORigin?"))
            y_ref = float(self.ask(":WAVeform:YREFerence?"))

            data = self.visa_handle.query_binary_values(
                'WAV:DATA?', datatype='h', is_big_endian=False)
            all_data['ch%d' % i] = (np.array(data)- y_ref)* y_incr + y_origin
            self.write(':CHANnel{}:DISPlay ON'.format(i))

        x_incr = float(self.ask(":WAVeform:XINCrement?"))   
        all_data['time'] = np.arange(0, len(all_data['ch%s' % channels[0]])) \
            * x_incr

        self.write(':RUN')
        # turn the channels that were not requested off
        for ch in [i for i in [1, 2, 3, 4] if i not in channels]:
            self.write(':CHANnel{}:DISPlay OFF'.format(ch))

        if TOTAL_BYTES_TO_XFER >= 400000:
            instr.chunk_size = 20480
        return all_data<|MERGE_RESOLUTION|>--- conflicted
+++ resolved
@@ -186,17 +186,6 @@
         self._channel = channel
         self._instrument = instrument
 
-<<<<<<< HEAD
-    def prepare_curvedata(self):
-        """
-        Prepare the scope for returning curve data
-        """
-        # To calculate set points, we must have the full preamble
-        # For the instrument to return the full preamble, the channel
-        # in question must be displayed
-
-        # shorthand
-=======
     @property
     def npts(self):
         ''' get the npts
@@ -229,7 +218,6 @@
     def xincrem(self):
         ''' xcrement of the oscilloscope
         '''
->>>>>>> 08acfabb
         instr = self._instrument
         return float(instr.ask(":WAVeform:XINCrement?"))
 
@@ -281,10 +269,7 @@
         # specifiy the data format in which to read
         instr.write(':WAVeform:FORMat WORD')
         instr.write(":waveform:byteorder LSBFirst")
-<<<<<<< HEAD
         # instr.write(":WAVeform:UNSigned 1")
-=======
->>>>>>> 08acfabb
 
         # request the actual transfer
         data = instr._parent.visa_handle.query_binary_values(
