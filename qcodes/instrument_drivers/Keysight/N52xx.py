--- conflicted
+++ resolved
@@ -208,49 +208,72 @@
         )
 
         # And a list of individual formats
-<<<<<<< HEAD
-        self.add_parameter('magnitude',
-                           sweep_format='MLOG',
-                           label='Magnitude',
-                           unit='dB',
-                           parameter_class=FormattedSweep,
-                           vals=Arrays(shape=(self.parent.points,)))
-        self.add_parameter('linear_magnitude',
-                           sweep_format='MLIN',
-                           label='Magnitude',
-                           unit='ratio',
-                           parameter_class=FormattedSweep,
-                           vals=Arrays(shape=(self.parent.points,)))
-        self.add_parameter('phase',
-                           sweep_format='PHAS',
-                           label='Phase',
-                           unit='deg',
-                           parameter_class=FormattedSweep,
-                           vals=Arrays(shape=(self.parent.points,)))
-        self.add_parameter('unwrapped_phase',
-                           sweep_format='UPH',
-                           label='Phase',
-                           unit='deg',
-                           parameter_class=FormattedSweep,
-                           vals=Arrays(shape=(self.parent.points,)))
-        self.add_parameter("group_delay",
-                           sweep_format='GDEL',
-                           label='Group Delay',
-                           unit='s',
-                           parameter_class=FormattedSweep,
-                           vals=Arrays(shape=(self.parent.points,)))
-        self.add_parameter('real',
-                           sweep_format='REAL',
-                           label='Real',
-                           unit='LinMag',
-                           parameter_class=FormattedSweep,
-                           vals=Arrays(shape=(self.parent.points,)))
-        self.add_parameter('imaginary',
-                           sweep_format='IMAG',
-                           label='Imaginary',
-                           unit='LinMag',
-                           parameter_class=FormattedSweep,
-                           vals=Arrays(shape=(self.parent.points,)))
+        self.add_parameter(
+            "magnitude",
+            sweep_format="MLOG",
+            label="Magnitude",
+            unit="dB",
+            parameter_class=FormattedSweep,
+            vals=Arrays(shape=(self.parent.points,)),
+        )
+        self.add_parameter(
+            "linear_magnitude",
+            sweep_format="MLIN",
+            label="Magnitude",
+            unit="ratio",
+            parameter_class=FormattedSweep,
+            vals=Arrays(shape=(self.parent.points,)),
+        )
+        self.add_parameter(
+            "phase",
+            sweep_format="PHAS",
+            label="Phase",
+            unit="deg",
+            parameter_class=FormattedSweep,
+            vals=Arrays(shape=(self.parent.points,)),
+        )
+        self.add_parameter(
+            "unwrapped_phase",
+            sweep_format="UPH",
+            label="Phase",
+            unit="deg",
+            parameter_class=FormattedSweep,
+            vals=Arrays(shape=(self.parent.points,)),
+        )
+        self.add_parameter(
+            "group_delay",
+            sweep_format="GDEL",
+            label="Group Delay",
+            unit="s",
+            parameter_class=FormattedSweep,
+            vals=Arrays(shape=(self.parent.points,)),
+        )
+        self.add_parameter(
+            "real",
+            sweep_format="REAL",
+            label="Real",
+            unit="LinMag",
+            parameter_class=FormattedSweep,
+            vals=Arrays(shape=(self.parent.points,)),
+        )
+        self.add_parameter(
+            "imaginary",
+            sweep_format="IMAG",
+            label="Imaginary",
+            unit="LinMag",
+            parameter_class=FormattedSweep,
+            vals=Arrays(shape=(self.parent.points,)),
+        )
+        self.add_parameter(
+            "polar",
+            sweep_format="POLAR",
+            label="Polar",
+            unit="ratio",
+            parameter_class=FormattedSweep,
+            get_parser=self._parse_polar_data,
+            vals=Arrays(shape=(self.parent.points,), valid_types=(complex,)),
+        )
+        
         self.add_parameter('ave_magnitude',
                             unit='dB',
                             label='$\\langle |S| \\rangle$',
@@ -268,74 +291,6 @@
         lin = np.power(10, mag_db/20)
         averaged = np.mean(lin)
         return 20 * np.log10(averaged)
-
-=======
-        self.add_parameter(
-            "magnitude",
-            sweep_format="MLOG",
-            label="Magnitude",
-            unit="dB",
-            parameter_class=FormattedSweep,
-            vals=Arrays(shape=(self.parent.points,)),
-        )
-        self.add_parameter(
-            "linear_magnitude",
-            sweep_format="MLIN",
-            label="Magnitude",
-            unit="ratio",
-            parameter_class=FormattedSweep,
-            vals=Arrays(shape=(self.parent.points,)),
-        )
-        self.add_parameter(
-            "phase",
-            sweep_format="PHAS",
-            label="Phase",
-            unit="deg",
-            parameter_class=FormattedSweep,
-            vals=Arrays(shape=(self.parent.points,)),
-        )
-        self.add_parameter(
-            "unwrapped_phase",
-            sweep_format="UPH",
-            label="Phase",
-            unit="deg",
-            parameter_class=FormattedSweep,
-            vals=Arrays(shape=(self.parent.points,)),
-        )
-        self.add_parameter(
-            "group_delay",
-            sweep_format="GDEL",
-            label="Group Delay",
-            unit="s",
-            parameter_class=FormattedSweep,
-            vals=Arrays(shape=(self.parent.points,)),
-        )
-        self.add_parameter(
-            "real",
-            sweep_format="REAL",
-            label="Real",
-            unit="LinMag",
-            parameter_class=FormattedSweep,
-            vals=Arrays(shape=(self.parent.points,)),
-        )
-        self.add_parameter(
-            "imaginary",
-            sweep_format="IMAG",
-            label="Imaginary",
-            unit="LinMag",
-            parameter_class=FormattedSweep,
-            vals=Arrays(shape=(self.parent.points,)),
-        )
-        self.add_parameter(
-            "polar",
-            sweep_format="POLAR",
-            label="Polar",
-            unit="ratio",
-            parameter_class=FormattedSweep,
-            get_parser=self._parse_polar_data,
-            vals=Arrays(shape=(self.parent.points,), valid_types=(complex,)),
-        )
-
     @staticmethod
     def _parse_polar_data(data: np.ndarray) -> np.ndarray:
         """
@@ -344,7 +299,6 @@
         """
         data_shape = data.size
         return data.reshape((data_shape // 2, 2)).view(dtype=np.complex128).flatten()
->>>>>>> 6fafd3fe
 
     def run_sweep(self) -> str:
         """
